--- conflicted
+++ resolved
@@ -129,15 +129,18 @@
     let _tracer = init_tracer(cli.otel_endpoint.as_deref());
 
     let span = match cli.mode {
-<<<<<<< HEAD
         Mode::Start(_) => trace_span!("RunStart"),
         Mode::Stop => trace_span!("RunStop"),
         Mode::Log(_) => trace_span!("RunLog"),
         Mode::SampleEnv(_) => trace_span!("SampleEnvironmentLog"),
-=======
+    };
+    let _guard = span.enter();
+
+    let _tracer = init_tracer(cli.otel_endpoint.as_deref());
+
+    let span = match cli.mode {
         Mode::RunStart(_) => trace_span!("RunStart"),
         Mode::RunStop => trace_span!("RunStop"),
->>>>>>> e9d044e9
     };
     let _guard = span.enter();
 
@@ -173,23 +176,30 @@
             let mut headers = OwnedHeaders::new();
             OtelTracer::inject_context_from_span_into_kafka(&span, &mut headers);
 
-<<<<<<< HEAD
             FutureRecord::to(&cli.topic)
                 .payload(fbb.finished_data())
                 .headers(headers)
                 .key("RunCommand")
         } else {
-            FutureRecord::to(&cli.topic)
-                .payload(fbb.finished_data())
-=======
+    let future_record = {
+        if cli.otel_endpoint.is_some() {
+            let mut headers = OwnedHeaders::new();
+            OtelTracer::inject_context_from_span_into_kafka(&span, &mut headers);
+
             FutureRecord::to(&cli.topic)
                 .payload(&bytes)
                 .headers(headers)
                 .key("RunCommand")
         } else {
             FutureRecord::to(&cli.topic)
+                .payload(fbb.finished_data())
+                .key("RunCommand")
+        }
+    };
+
+    let timeout = Timeout::After(Duration::from_millis(100));
+    match producer.send(future_record, timeout).await {
                 .payload(&bytes)
->>>>>>> e9d044e9
                 .key("RunCommand")
         }
     };
@@ -238,62 +248,7 @@
     };
     let message = RunStop::create(fbb, &run_stop);
     finish_run_stop_buffer(fbb, message);
-<<<<<<< HEAD
-    Ok(())
-}
-
-#[tracing::instrument(skip(fbb))]
-pub(crate) fn create_runlog_command(
-    fbb: &mut FlatBufferBuilder<'_>,
-    timestamp: DateTime<Utc>,
-    run_log: &RunLogData
-) -> Result<()> {
-    let value_type = runlog::value_type(&run_log.value_type)?;
-    
-    let run_log = f144_LogDataArgs {
-        source_name: Some(fbb.create_string(&run_log.source_name)),
-        timestamp: timestamp
-            .signed_duration_since(DateTime::UNIX_EPOCH)
-            .num_nanoseconds()
-            .ok_or(anyhow!("Invalid Run Log Timestamp {timestamp}"))?,
-        value_type,
-        value: Some(runlog::make_value(fbb, value_type, &run_log.value)?),
-    };
-    let message = f144_LogData::create(fbb, &run_log);
-    finish_f_144_log_data_buffer(fbb, message);
-    Ok(())
-}
-
-#[tracing::instrument(skip(fbb))]
-pub(crate) fn create_sample_environment_command(
-    fbb: &mut FlatBufferBuilder<'_>,
-    packet_timestamp: DateTime<Utc>,
-    sample_env: &SampleEnvData,
-) -> Result<()> {
-    let location = sample_environment::location(&sample_env.location)?;
-    let values_type = sample_environment::values_union_type(&sample_env.values_type)?;
-    let packet_timestamp = packet_timestamp
-        .signed_duration_since(DateTime::UNIX_EPOCH)
-        .num_nanoseconds()
-        .ok_or(anyhow!("Invalid Sample Environment Log Timestamp {packet_timestamp}"))?;
-
-    let se_log = se00_SampleEnvironmentDataArgs {
-        name: Some(fbb.create_string(&sample_env.name)),
-        channel: sample_env.channel,
-        time_delta: sample_env.time_delta,
-        timestamp_location: location,
-        timestamps: None,
-        message_counter: sample_env.message_counter,
-        packet_timestamp,
-        values_type,
-        values: Some(sample_environment::make_value(fbb, values_type, &sample_env.values)),
-    };
-    let message = se00_SampleEnvironmentData::create(fbb, &se_log);
-    finish_se_00_sample_environment_data_buffer(fbb, message);
-    Ok(())
-=======
     Ok(fbb.finished_data().to_owned())
->>>>>>> e9d044e9
 }
 
 fn init_tracer(otel_endpoint: Option<&str>) -> Option<OtelTracer> {
