--- conflicted
+++ resolved
@@ -61,19 +61,11 @@
 enum Mode {
     /// Send a single RunStart command
     Start(Status),
-<<<<<<< HEAD
 
     /// Send a single RunStop command
     Stop,
 
     /// Send a single RunStop command
-=======
-
-    /// Send a single RunStop command
-    Stop,
-
-    /// Send a single RunStop command
->>>>>>> 89ae860b
     Log(RunLogData),
 
     /// Send a single SampleEnv command
@@ -165,30 +157,6 @@
         }
         Mode::Log(run_log) => {
             create_runlog_command(&mut fbb, time, &run_log).expect("RunLog created")
-<<<<<<< HEAD
-        }
-        Mode::SampleEnv(sample_env) => {
-            info!("Creating run log");
-            create_sample_environment_command(&mut fbb, time, &sample_env).expect("SELog created")
-        }
-    }
-
-    // Send bytes to the broker
-    let future_record = {
-        if cli.otel_endpoint.is_some() {
-            let mut headers = OwnedHeaders::new();
-            OtelTracer::inject_context_from_span_into_kafka(&span, &mut headers);
-
-            FutureRecord::to(&cli.topic)
-                .payload(fbb.finished_data())
-                .headers(headers)
-                .key("RunCommand")
-        } else {
-            FutureRecord::to(&cli.topic)
-                .payload(fbb.finished_data())
-                .key("RunCommand")
-=======
->>>>>>> 89ae860b
         }
         Mode::SampleEnv(sample_env) => {
             info!("Creating run log");
@@ -248,7 +216,6 @@
     let message = RunStop::create(fbb, &run_stop);
     finish_run_stop_buffer(fbb, message);
     Ok(())
-<<<<<<< HEAD
 }
 
 #[tracing::instrument(skip(fbb))]
@@ -300,57 +267,4 @@
     let message = se00_SampleEnvironmentData::create(fbb, &se_log);
     finish_se_00_sample_environment_data_buffer(fbb, message);
     Ok(())
-=======
->>>>>>> 89ae860b
-}
-
-#[tracing::instrument(skip(fbb))]
-pub(crate) fn create_runlog_command(
-    fbb: &mut FlatBufferBuilder<'_>,
-    timestamp: DateTime<Utc>,
-    run_log: &RunLogData
-) -> Result<()> {
-    let value_type = runlog::value_type(&run_log.value_type)?;
-    
-    let run_log = f144_LogDataArgs {
-        source_name: Some(fbb.create_string(&run_log.source_name)),
-        timestamp: timestamp
-            .signed_duration_since(DateTime::UNIX_EPOCH)
-            .num_nanoseconds()
-            .ok_or(anyhow!("Invalid Run Log Timestamp {timestamp}"))?,
-        value_type,
-        value: Some(runlog::make_value(fbb, value_type, &run_log.value)?),
-    };
-    let message = f144_LogData::create(fbb, &run_log);
-    finish_f_144_log_data_buffer(fbb, message);
-    Ok(())
-}
-
-#[tracing::instrument(skip(fbb))]
-pub(crate) fn create_sample_environment_command(
-    fbb: &mut FlatBufferBuilder<'_>,
-    packet_timestamp: DateTime<Utc>,
-    sample_env: &SampleEnvData,
-) -> Result<()> {
-    let location = sample_environment::location(&sample_env.location)?;
-    let values_type = sample_environment::values_union_type(&sample_env.values_type)?;
-    let packet_timestamp = packet_timestamp
-        .signed_duration_since(DateTime::UNIX_EPOCH)
-        .num_nanoseconds()
-        .ok_or(anyhow!("Invalid Sample Environment Log Timestamp {packet_timestamp}"))?;
-
-    let se_log = se00_SampleEnvironmentDataArgs {
-        name: Some(fbb.create_string(&sample_env.name)),
-        channel: sample_env.channel,
-        time_delta: sample_env.time_delta,
-        timestamp_location: location,
-        timestamps: None,
-        message_counter: sample_env.message_counter,
-        packet_timestamp,
-        values_type,
-        values: Some(sample_environment::make_value(fbb, values_type, &sample_env.values)),
-    };
-    let message = se00_SampleEnvironmentData::create(fbb, &se_log);
-    finish_se_00_sample_environment_data_buffer(fbb, message);
-    Ok(())
 }