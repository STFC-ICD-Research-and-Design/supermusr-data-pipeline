--- conflicted
+++ resolved
@@ -107,23 +107,10 @@
     #[clap(long)]
     name: String,
 
-<<<<<<< HEAD
-    /// Value of
-    #[clap()]
-    values: Vec<String>,
-
-    #[clap(long)]
-    timestamp: DateTime<Utc>,
-
-    #[clap(long)]
-    channel: i32,
-
-=======
     #[clap(long)]
     channel: Option<i32>,
 
     /// Optional: time between each sample in ns
->>>>>>> 0ec88e1a
     #[clap(long)]
     time_delta: Option<f64>,
 
@@ -131,14 +118,9 @@
     #[clap(long, default_value = "int64")]
     values_type: String,
 
-<<<<<<< HEAD
-    #[clap(long)]
-    message_counter: i64,
-=======
     /// Incrementing counter
     #[clap(long)]
     message_counter: Option<i64>,
->>>>>>> 0ec88e1a
 
     #[clap(long)]
     location: String,
@@ -308,8 +290,6 @@
         .ok_or(anyhow!(
             "Invalid Sample Environment Log Timestamp {packet_timestamp}"
         ))?;
-<<<<<<< HEAD
-=======
 
     let timestamps = sample_env
         .timestamps
@@ -329,7 +309,6 @@
         values_type,
         &sample_env.values,
     ));
->>>>>>> 0ec88e1a
 
     let se_log = se00_SampleEnvironmentDataArgs {
         name: Some(fbb.create_string(&sample_env.name)),
@@ -340,15 +319,7 @@
         message_counter: sample_env.message_counter.unwrap_or_default(),
         packet_timestamp,
         values_type,
-<<<<<<< HEAD
-        values: Some(sample_environment::make_value(
-            fbb,
-            values_type,
-            &sample_env.values,
-        )),
-=======
         values,
->>>>>>> 0ec88e1a
     };
     let message = se00_SampleEnvironmentData::create(fbb, &se_log);
     finish_se_00_sample_environment_data_buffer(fbb, message);
