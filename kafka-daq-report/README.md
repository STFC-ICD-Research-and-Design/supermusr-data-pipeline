--- conflicted
+++ resolved
@@ -11,9 +11,7 @@
 - Number of samples in the first channel of the last message received
 - A flag indicating if the number of samples is not identical in each channel
 - A flag indicating if the number of samples has ever changed
-<<<<<<< HEAD
 - Number of "bad" frames detected (i.e. frames with malformed timestamps).
-=======
 
 ## Running in Podman
 
@@ -40,5 +38,4 @@
     --broker 130.246.55.29:9090 \
     --trace-topic daq-traces-in  \
     --group vis-3
-```
->>>>>>> ce0e438e
+```