--- conflicted
+++ resolved
@@ -33,12 +33,8 @@
 itertools = "0.11.0"
 kagiyama = "0.3.0"
 lazy_static = "1.4.0"
-<<<<<<< HEAD
-log = "0.4"
 metrics = "0.22"
 metrics-exporter-prometheus = "0.12.2"
-=======
->>>>>>> aba59032
 ndarray = "0.15.6"
 ndarray-stats = "0.5.1"
 num = "0.4.1"
