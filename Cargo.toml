[workspace]
resolver = "2"
members = [
  "common",
  "events-to-histogram",
  "kafka-daq-report",
  "simulator",
  "stream-to-file",
  "streaming-types",
  "trace-archiver",
  "trace-archiver-tdengine",
  "trace-reader",
  "trace-to-events",
]

[workspace.package]
version = "0.1.0"
license = "GPL-3.0-only"
edition = "2021"

[workspace.dependencies]
supermusr-common = { path = "./common" }
supermusr-streaming-types = { path = "./streaming-types" }
anyhow = "1.0"
chrono = "0.4.31"
<<<<<<< HEAD
clap = { version = "4.4", features = ["derive"] }
crossterm = "0.26.1"
=======
clap = { version = "4.4", features = ["derive", "env"] }
>>>>>>> 81165ae9
env_logger = "0.10"
flatbuffers = "22.12.6"
hdf5 = "0.8.1"
itertools = "0.10.5"
kagiyama = "0.3.0"
lazy_static = "1.4.0"
log = "0.4"
ndarray = "0.15.6"
ndarray-stats = "0.5.1"
ratatui = "0.22.0"
rayon = "1.8.0"
rdkafka = { version = "0.31.0", features = [ "cmake-build", "ssl", "gssapi", "sasl", ] }
serde = { version = "1", features = ["derive"] }
tokio = { version = "1.33", features = ["macros", "rt-multi-thread"] }<|MERGE_RESOLUTION|>--- conflicted
+++ resolved
@@ -23,12 +23,8 @@
 supermusr-streaming-types = { path = "./streaming-types" }
 anyhow = "1.0"
 chrono = "0.4.31"
-<<<<<<< HEAD
-clap = { version = "4.4", features = ["derive"] }
+clap = { version = "4.4", features = ["derive", "env"] }
 crossterm = "0.26.1"
-=======
-clap = { version = "4.4", features = ["derive", "env"] }
->>>>>>> 81165ae9
 env_logger = "0.10"
 flatbuffers = "22.12.6"
 hdf5 = "0.8.1"
