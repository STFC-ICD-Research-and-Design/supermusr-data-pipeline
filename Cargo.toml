[workspace]
resolver = "2"
members = [
  "common",
  "diagnostics",
  "digitiser-aggregator",
  "nexus-writer",
  "simulator",
  "streaming-types",
  "trace-reader",
  "trace-telemetry-exporter",
  "trace-to-events",
  "trace-viewer",
  "trace-viewer-tui",
]

[workspace.package]
version = "0.1.0"
license = "GPL-3.0-only"
edition = "2024"

[workspace.dependencies]
anyhow = "1.0.98"
assert_approx_eq = "1.1.0"
chrono = { version = "0.4.41", features = ["serde"] }
<<<<<<< HEAD
clap = { version = "4.5.40", features = ["derive", "env", "cargo", "string"] }
console_error_panic_hook = "0.1.7"
=======
clap = { version = "4.5.42", features = ["derive", "env", "cargo", "string"] }
>>>>>>> 576c25d6
crossterm = { version = "0.29.0", default-features = false, features = ["events"] }
flatbuffers = "25.2.10"
glob = "0.3.2"
hdf5 = { package = "hdf5-metno", version = "0.10.1", features = ["static"] }
itertools = "0.13.0"
lazy_static = "1.5.0"
metrics = "0.24.2"
metrics-exporter-prometheus = "0.17.2"
miette = "7.6.0"
ndarray = "0.16.1"
num = "0.4.3"
opentelemetry = "0.22.0"
opentelemetry-otlp = { version = "0.15.0", features = ["trace", "tonic", "tls-roots"] }
opentelemetry_sdk = { version = "0.22.1", default-features = false, features = ["trace", "rt-tokio"] }
plotters = { version = "0.3.7", default-features = false, features = ["plotters-svg", "svg_backend", "bitmap_encoder", "all_series", "bitmap_backend"] }
rand = "0.9.2"
rand_distr = "0.5.1"
ratatui = "0.29.0"
rayon = "1.10.0"
rdkafka = { version = "0.37.0", features = ["cmake-build", "ssl", "gssapi", "sasl", "zstd"] }
serde = { version = "1", features = ["derive"] }
serde_json = { version = "1.0.142" }
strum = { version = "0.27.2", features = ["derive"] }
supermusr-common = { path = "./common" }
supermusr-streaming-types = { path = "./streaming-types" }
tokio = { version = "1.47", features = ["macros", "rt-multi-thread", "signal", "sync"] }
thiserror = "2.0.12"
tracing = "0.1.41"
tracing-opentelemetry = "0.23.0"
tracing-subscriber = { version = "0.3.19", features = ["std", "fmt", "env-filter"] }
tui-input = { version = "0.12.1", features = ["crossterm"], default-features = false }<|MERGE_RESOLUTION|>--- conflicted
+++ resolved
@@ -23,12 +23,7 @@
 anyhow = "1.0.98"
 assert_approx_eq = "1.1.0"
 chrono = { version = "0.4.41", features = ["serde"] }
-<<<<<<< HEAD
-clap = { version = "4.5.40", features = ["derive", "env", "cargo", "string"] }
-console_error_panic_hook = "0.1.7"
-=======
 clap = { version = "4.5.42", features = ["derive", "env", "cargo", "string"] }
->>>>>>> 576c25d6
 crossterm = { version = "0.29.0", default-features = false, features = ["events"] }
 flatbuffers = "25.2.10"
 glob = "0.3.2"
