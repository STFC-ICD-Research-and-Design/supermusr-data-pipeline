[workspace]
resolver = "2"
members = [
  "common",
  "diagnostics",
  "digitiser-aggregator",
  "nexus-writer",
  "simulator",
  "streaming-types",
  "testing-utils",
  "trace-archiver-hdf5",
  "trace-archiver-tdengine",
  "trace-reader",
  "trace-telemetry-exporter",
  "trace-to-events",
]

[workspace.package]
version = "0.1.0"
license = "GPL-3.0-only"
edition = "2021"

[workspace.dependencies]
anyhow = "1.0"
assert_approx_eq = "1.1.0"
async-trait = "0.1.83"
chrono = { version = "0.4.38", features = ["serde"] }
clap = { version = "4.5", features = ["derive", "env"] }
crossterm = "0.26.1"
flatbuffers = "22.12.6"
hdf5 = "0.8.1"
itertools = "0.12.1"
lazy_static = "1.5.0"
metrics = "0.22.3"
metrics-exporter-prometheus = "0.14.0"
ndarray = "0.15.6"
ndarray-stats = "0.5.1"
nix = { version = "0.29.0", features = ["process", "signal"] }
num = "0.4.3"
opentelemetry = "0.22.0"
opentelemetry-otlp = { version = "0.15.0", features = ["trace", "tonic", "tls-roots"] }
opentelemetry_sdk = { version = "0.22.1", default-features = false, features = ["trace", "rt-tokio"] }
rand = "0.8.5"
rand_distr = "0.4.3"
ratatui = "0.22.0"
rayon = "1.10.0"
rdkafka = { version = "0.31.0", features = [ "cmake-build", "ssl", "gssapi", "sasl", ] }
reqwest = "0.12.7"
serde = { version = "1", features = ["derive"] }
serde_json = { version = "1.0.128" }
supermusr-common = { path = "./common" }
supermusr-streaming-types = { path = "./streaming-types" }
taos = { version = "0.10.27", default_features = false, features = ["ws"] }
<<<<<<< HEAD
tokio = { version = "1.40", features = ["macros", "rt-multi-thread", "process"] }
thiserror = "1.0.63"
=======
tokio = { version = "1.40", features = ["macros", "rt-multi-thread"] }
thiserror = "1.0.64"
>>>>>>> 092bd85a
tracing = "0.1.40"
tracing-opentelemetry = "0.23.0"
tracing-subscriber = { version = "0.3.18", features = ["std", "fmt", "env-filter"] }<|MERGE_RESOLUTION|>--- conflicted
+++ resolved
@@ -51,13 +51,8 @@
 supermusr-common = { path = "./common" }
 supermusr-streaming-types = { path = "./streaming-types" }
 taos = { version = "0.10.27", default_features = false, features = ["ws"] }
-<<<<<<< HEAD
+thiserror = "1.0.64"
 tokio = { version = "1.40", features = ["macros", "rt-multi-thread", "process"] }
-thiserror = "1.0.63"
-=======
-tokio = { version = "1.40", features = ["macros", "rt-multi-thread"] }
-thiserror = "1.0.64"
->>>>>>> 092bd85a
 tracing = "0.1.40"
 tracing-opentelemetry = "0.23.0"
 tracing-subscriber = { version = "0.3.18", features = ["std", "fmt", "env-filter"] }