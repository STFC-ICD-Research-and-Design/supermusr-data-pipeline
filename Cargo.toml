[workspace]
resolver = "2"
members = [
  "common",
  "digitiser-aggregator",
  "events-to-histogram",
  "kafka-daq-report",
  "nexus-writer",
  "run-simulator",
  "simulator",
  "stream-to-file",
  "streaming-types",
  "trace-archiver",
  "trace-archiver-tdengine",
  "trace-reader",
  "trace-to-events",
]

[workspace.package]
version = "0.1.0"
license = "GPL-3.0-only"
edition = "2021"

[workspace.dependencies]
anyhow = "1.0"
assert_approx_eq = "1.1.0"
<<<<<<< HEAD
async-trait = "0.1.79"
chrono = {version = "0.4.37", features = ["serde"] }
=======
async-trait = "0.1.80"
chrono = "0.4.38"
>>>>>>> b1ed8439
clap = { version = "4.5", features = ["derive", "env"] }
crossterm = "0.26.1"
flatbuffers = "22.12.6"
hdf5 = "0.8.1"
itertools = "0.11.0"
kagiyama = "0.3.0"
lazy_static = "1.4.0"
ndarray = "0.15.6"
ndarray-stats = "0.5.1"
num = "0.4.2"
opentelemetry = "0.22.0"
opentelemetry-otlp = { version = "0.15.0", features = ["trace", "tonic", "tls-roots"] }
opentelemetry_sdk = { version = "0.22.1", default-features = false, features = ["trace", "rt-tokio"] }
rand = "0.8.5"
rand_distr = "0.4.3"
ratatui = "0.22.0"
rayon = "1.10.0"
rdkafka = { version = "0.31.0", features = [ "cmake-build", "ssl", "gssapi", "sasl", ] }
serde = { version = "1", features = ["derive"] }
serde_json = { version = "1.0.114" }
supermusr-common = { path = "./common" }
supermusr-streaming-types = { path = "./streaming-types" }
taos = { version = "0.10.27", default_features = false, features = ["ws"] }
tokio = { version = "1.37", features = ["macros", "rt-multi-thread"] }
thiserror = "1.0.58"
tracing = "0.1.40"
tracing-opentelemetry = "0.23.0"
tracing-subscriber = "0.3.18"<|MERGE_RESOLUTION|>--- conflicted
+++ resolved
@@ -24,13 +24,9 @@
 [workspace.dependencies]
 anyhow = "1.0"
 assert_approx_eq = "1.1.0"
-<<<<<<< HEAD
-async-trait = "0.1.79"
-chrono = {version = "0.4.37", features = ["serde"] }
-=======
+
 async-trait = "0.1.80"
-chrono = "0.4.38"
->>>>>>> b1ed8439
+chrono = {version = "0.4.38", features = ["serde"] }
 clap = { version = "4.5", features = ["derive", "env"] }
 crossterm = "0.26.1"
 flatbuffers = "22.12.6"
