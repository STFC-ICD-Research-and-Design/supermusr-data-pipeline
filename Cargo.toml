--- conflicted
+++ resolved
@@ -4,11 +4,8 @@
   "common",
   "events-to-histogram",
   "kafka-daq-report",
-<<<<<<< HEAD
   "nexus-writer",
-=======
   "run-simulator",
->>>>>>> 955f5f55
   "simulator",
   "stream-to-file",
   "streaming-types",
