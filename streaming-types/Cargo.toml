[package]
name = "streaming-types"
version.workspace = true
license.workspace = true
edition.workspace = true

[build-dependencies]
flatc-rust = "*"

[dependencies]
<<<<<<< HEAD
chrono = "0.4.22"
flatbuffers = "23.5.26"
=======
chrono.workspace = true
flatbuffers = "22.9.29"
>>>>>>> 6b5ae52f
<|MERGE_RESOLUTION|>--- conflicted
+++ resolved
@@ -8,10 +8,5 @@
 flatc-rust = "*"
 
 [dependencies]
-<<<<<<< HEAD
-chrono = "0.4.22"
-flatbuffers = "23.5.26"
-=======
 chrono.workspace = true
-flatbuffers = "22.9.29"
->>>>>>> 6b5ae52f
+flatbuffers = "22.9.29"