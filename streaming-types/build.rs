--- conflicted
+++ resolved
@@ -18,13 +18,8 @@
             schema_dir.join("frame_metadata_v1.fbs").as_path(),
             schema_dir.join("hst1_histogram_v1.fbs").as_path(),
             schema_dir.join("ecs_6s4t_run_stop.fbs").as_path(),
-<<<<<<< HEAD
-            schema_dir.join("ecs_pl72_run_start.fbs").as_path(),
-            schema_dir.join("ecs_df12_det_spec_map.fbs").as_path(),
-=======
             schema_dir.join("ecs_df12_det_spec_map.fbs").as_path(),
             schema_dir.join("ecs_pl72_run_start.fbs").as_path(),
->>>>>>> 955f5f55
         ],
         out_dir: target_dir,
         ..Default::default()
