--- conflicted
+++ resolved
@@ -109,16 +109,8 @@
 /// # Return
 /// A string containing "LOG_NAME".
 fn remove_prefixes(text: &str) -> String {
-<<<<<<< HEAD
-    text.split(':')
-        .next_back()
-        .expect("split contains at least one element, this should never fail")
-        .to_owned()
-} // TODO this will definitely not work
-=======
     text.rsplit(":CS:SB:").next().unwrap_or(text).to_owned()
 }
->>>>>>> 4c3b47bc
 
 #[cfg(test)]
 mod tests {
