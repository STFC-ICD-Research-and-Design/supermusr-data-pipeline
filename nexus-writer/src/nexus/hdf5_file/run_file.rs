use super::{
    add_attribute_to, add_new_group_to, create_resizable_dataset, set_group_nx_class, set_slice_to,
    set_string_to, EventRun,
};
use crate::nexus::{
    hdf5_file::run_file_components::{RunLog, SeLog},
    nexus_class as NX, NexusSettings, RunParameters, DATETIME_FORMAT,
};
use chrono::{DateTime, Duration, Utc};
use hdf5::{types::VarLenUnicode, Dataset, File};
use std::{fs::create_dir_all, path::Path};
use supermusr_streaming_types::{
    aev2_frame_assembled_event_v2_generated::FrameAssembledEventListMessage,
    ecs_al00_alarm_generated::Alarm, ecs_f144_logdata_generated::f144_LogData,
    ecs_se00_data_generated::se00_SampleEnvironmentData,
};
use tracing::debug;
#[derive(Debug)]
pub(crate) struct RunFile {
    file: File,

    idf_version: Dataset,
    definition: Dataset,
    run_number: Dataset,
    experiment_identifier: Dataset,

    start_time: Dataset,
    end_time: Dataset,
    name: Dataset,
    title: Dataset,

    instrument_name: Dataset,

    logs: RunLog,

    source_name: Dataset,
    source_type: Dataset,
    source_probe: Dataset,

    period_number: Dataset,
    period_type: Dataset,

    selogs: SeLog,

    lists: EventRun,
}

impl RunFile {
    #[tracing::instrument(skip_all)]
    pub(crate) fn new_runfile(
        filename: &Path,
        run_name: &str,
        nexus_settings: &NexusSettings,
    ) -> anyhow::Result<Self> {
        create_dir_all(filename)?;
        let filename = {
            let mut filename = filename.to_owned();
            filename.push(run_name);
            filename.set_extension("nxs");
            filename
        };
        debug!("File save begin. File: {0}.", filename.display());

        let file = File::create(filename)?;
        set_group_nx_class(&file, NX::ROOT)?;

        add_attribute_to(&file, "HDF5_version", "1.14.3")?; // Can this be taken directly from the nix package;
        add_attribute_to(&file, "NeXus_version", "")?; // Where does this come from?
        add_attribute_to(&file, "file_name", &file.filename())?; //  This should be absolutized at some point
        add_attribute_to(&file, "file_time", Utc::now().to_string().as_str())?; //  This should be formatted, the nanoseconds are overkill.

        let entry = add_new_group_to(&file, "raw_data_1", NX::ENTRY)?;

        let idf_version = entry.new_dataset::<u32>().create("IDF_version")?;
        let definition = entry.new_dataset::<VarLenUnicode>().create("definition")?;
        let run_number = entry.new_dataset::<u32>().create("run_number")?;
        let experiment_identifier = entry
            .new_dataset::<VarLenUnicode>()
            .create("experiment_identifier")?;

        let start_time = entry.new_dataset::<VarLenUnicode>().create("start_time")?;
        let end_time = entry.new_dataset::<VarLenUnicode>().create("end_time")?;

        let name = entry.new_dataset::<VarLenUnicode>().create("name")?;
        let title = entry.new_dataset::<VarLenUnicode>().create("title")?;

        let instrument = add_new_group_to(&entry, "instrument", NX::INSTRUMENT)?;
        let instrument_name = instrument.new_dataset::<VarLenUnicode>().create("name")?;

        let logs = RunLog::new_runlog(&entry)?;

        let periods = add_new_group_to(&entry, "periods", NX::PERIOD)?;
        let period_number = periods.new_dataset::<u32>().create("number")?;
        let period_type = create_resizable_dataset::<u32>(
            &periods,
            "type",
            0,
            nexus_settings.periodlist_chunk_size,
        )?;

        let selogs = SeLog::new_selog(&entry)?;

        let source = add_new_group_to(&instrument, "source", NX::SOURCE)?;
        let source_name = source.new_dataset::<VarLenUnicode>().create("name")?;
        let source_type = source.new_dataset::<VarLenUnicode>().create("type")?;
        let source_probe = source.new_dataset::<VarLenUnicode>().create("probe")?;

        let _detector = add_new_group_to(&instrument, "detector", NX::DETECTOR)?;

        let lists = EventRun::new_event_runfile(&entry, nexus_settings)?;

        Ok(Self {
            file,
            idf_version,
            start_time,
            end_time,
            name,
            title,
            instrument_name,
            logs,
            period_number,
            period_type,
            selogs,
            lists,
            source_name,
            source_type,
            source_probe,
            definition,
            run_number,
            experiment_identifier,
        })
    }

<<<<<<< HEAD
    #[tracing::instrument(skip_all)]
    pub(crate) fn open_runfile(filename: &Path, run_name: &str) -> Result<Self> {
=======
    #[tracing::instrument]
    pub(crate) fn open_runfile(filename: &Path, run_name: &str) -> anyhow::Result<Self> {
>>>>>>> d9869aff
        let filename = {
            let mut filename = filename.to_owned();
            filename.push(run_name);
            filename.set_extension("nxs");
            filename
        };
        debug!("File open begin. File: {0}.", filename.display());

        let file = File::open_rw(filename)?;

        let entry = file.group("raw_data_1")?;

        let idf_version = entry.dataset("IDF_version")?;
        let definition = entry.dataset("definition")?;
        let run_number = entry.dataset("run_number")?;
        let experiment_identifier = entry.dataset("experiment_identifier")?;

        let start_time = entry.dataset("start_time")?;
        let end_time = entry.dataset("end_time")?;

        let name = entry.dataset("name")?;
        let title = entry.dataset("title")?;

        let periods = entry.group("periods")?;
        let period_number = periods.dataset("number")?;
        let period_type = periods.dataset("type")?;

        let selogs = SeLog::open_selog(&entry)?;

        let instrument = entry.group("instrument")?;
        let instrument_name = instrument.dataset("name")?;

        let logs = RunLog::open_runlog(&entry)?;

        let source = instrument.group("source")?;
        let source_name = source.dataset("name")?;
        let source_type = source.dataset("type")?;
        let source_probe = source.dataset("probe")?;

        let _detector = instrument.group("detector")?;

        let lists = EventRun::open_event_runfile(&entry)?;

        Ok(Self {
            file,
            idf_version,
            start_time,
            end_time,
            name,
            title,
            instrument_name,
            logs,
            period_number,
            period_type,
            selogs,
            lists,
            source_name,
            source_type,
            source_probe,
            definition,
            run_number,
            experiment_identifier,
        })
    }

<<<<<<< HEAD
    #[tracing::instrument(skip_all, level = "trace")]
    pub(crate) fn init(&mut self, parameters: &RunParameters) -> Result<()> {
=======
    #[tracing::instrument(fields(class = "RunFile"))]
    pub(crate) fn init(&mut self, parameters: &RunParameters) -> anyhow::Result<()> {
>>>>>>> d9869aff
        self.idf_version.write_scalar(&2)?;
        self.run_number.write_scalar(&parameters.run_number)?;

        set_string_to(&self.definition, "muonTD")?;
        set_string_to(&self.experiment_identifier, "")?;

        let start_time = parameters.collect_from.format(DATETIME_FORMAT).to_string();

        set_string_to(&self.start_time, &start_time)?;

        set_string_to(&self.name, &parameters.run_name)?;
        set_string_to(&self.title, "")?;

        set_string_to(&self.instrument_name, &parameters.instrument_name)?;

        self.period_number.write_scalar(&parameters.num_periods)?;
        set_slice_to(&self.period_type, &vec![1; parameters.num_periods as usize])?;

        set_string_to(&self.source_name, "MuSR")?;
        set_string_to(&self.source_type, "")?;
        set_string_to(&self.source_probe, "")?;
        Ok(())
    }

<<<<<<< HEAD
    #[tracing::instrument(skip_all, level = "trace")]
    pub(crate) fn set_end_time(&mut self, end_time: &DateTime<Utc>) -> Result<()> {
=======
    #[tracing::instrument(fields(class = "RunFile"))]
    pub(crate) fn set_end_time(&mut self, end_time: &DateTime<Utc>) -> anyhow::Result<()> {
>>>>>>> d9869aff
        let end_time = end_time.format(DATETIME_FORMAT).to_string();

        set_string_to(&self.end_time, &end_time)?;
        Ok(())
    }

    #[tracing::instrument(skip_all, level = "trace")]
    pub(crate) fn ensure_end_time_is_set(
        &mut self,
        parameters: &RunParameters,
        message: &FrameAssembledEventListMessage,
    ) -> anyhow::Result<()> {
        let end_time = {
            if let Some(run_stop_parameters) = &parameters.run_stop_parameters {
                run_stop_parameters.collect_until
            } else {
                let time = message
                    .time()
                    .ok_or(anyhow::anyhow!("Event time missing."))?;

                let ms = if time.is_empty() {
                    0
                } else {
                    time.get(time.len() - 1).div_ceil(1_000_000).into()
                };

                let duration = Duration::try_milliseconds(ms)
                    .ok_or(anyhow::anyhow!("Invalid duration {ms}ms."))?;

                let timestamp: DateTime<Utc> = (*message
                    .metadata()
                    .timestamp()
                    .ok_or(anyhow::anyhow!("Message timestamp missing."))?)
                .try_into()?;

                timestamp
                    .checked_add_signed(duration)
                    .ok_or(anyhow::anyhow!("Unable to add {duration} to {timestamp}"))?
            }
        };
        self.set_end_time(&end_time)
    }

    #[tracing::instrument(skip_all, level = "trace")]
    pub(crate) fn push_logdata_to_runfile(
        &mut self,
        logdata: &f144_LogData,
        nexus_settings: &NexusSettings,
    ) -> anyhow::Result<()> {
        self.logs.push_logdata_to_runlog(logdata, nexus_settings)
    }

<<<<<<< HEAD
    #[tracing::instrument(skip_all, level = "trace")]
    pub(crate) fn push_alarm_to_runfile(&mut self, alarm: Alarm) -> Result<()> {
=======
    #[tracing::instrument(skip(self))]
    pub(crate) fn push_alarm_to_runfile(&mut self, alarm: Alarm) -> anyhow::Result<()> {
>>>>>>> d9869aff
        self.selogs.push_alarm_to_selog(alarm)
    }

    #[tracing::instrument(skip_all, level = "trace")]
    pub(crate) fn push_selogdata(
        &mut self,
        selogdata: se00_SampleEnvironmentData,
        nexus_settings: &NexusSettings,
    ) -> anyhow::Result<()> {
        self.selogs
            .push_selogdata_to_selog(&selogdata, nexus_settings)
    }

    #[tracing::instrument(skip_all, level = "trace")]
    pub(crate) fn push_message_to_runfile(
        &mut self,
        parameters: &RunParameters,
        message: &FrameAssembledEventListMessage,
    ) -> anyhow::Result<()> {
        self.lists.push_message_to_event_runfile(message)?;
        self.ensure_end_time_is_set(parameters, message)?;
        Ok(())
    }

    pub(crate) fn close(self) -> anyhow::Result<()> {
        self.file.close()?;
        Ok(())
    }
}<|MERGE_RESOLUTION|>--- conflicted
+++ resolved
@@ -131,13 +131,8 @@
         })
     }
 
-<<<<<<< HEAD
     #[tracing::instrument(skip_all)]
     pub(crate) fn open_runfile(filename: &Path, run_name: &str) -> Result<Self> {
-=======
-    #[tracing::instrument]
-    pub(crate) fn open_runfile(filename: &Path, run_name: &str) -> anyhow::Result<Self> {
->>>>>>> d9869aff
         let filename = {
             let mut filename = filename.to_owned();
             filename.push(run_name);
@@ -203,13 +198,8 @@
         })
     }
 
-<<<<<<< HEAD
     #[tracing::instrument(skip_all, level = "trace")]
     pub(crate) fn init(&mut self, parameters: &RunParameters) -> Result<()> {
-=======
-    #[tracing::instrument(fields(class = "RunFile"))]
-    pub(crate) fn init(&mut self, parameters: &RunParameters) -> anyhow::Result<()> {
->>>>>>> d9869aff
         self.idf_version.write_scalar(&2)?;
         self.run_number.write_scalar(&parameters.run_number)?;
 
@@ -234,13 +224,8 @@
         Ok(())
     }
 
-<<<<<<< HEAD
     #[tracing::instrument(skip_all, level = "trace")]
     pub(crate) fn set_end_time(&mut self, end_time: &DateTime<Utc>) -> Result<()> {
-=======
-    #[tracing::instrument(fields(class = "RunFile"))]
-    pub(crate) fn set_end_time(&mut self, end_time: &DateTime<Utc>) -> anyhow::Result<()> {
->>>>>>> d9869aff
         let end_time = end_time.format(DATETIME_FORMAT).to_string();
 
         set_string_to(&self.end_time, &end_time)?;
@@ -293,13 +278,8 @@
         self.logs.push_logdata_to_runlog(logdata, nexus_settings)
     }
 
-<<<<<<< HEAD
     #[tracing::instrument(skip_all, level = "trace")]
     pub(crate) fn push_alarm_to_runfile(&mut self, alarm: Alarm) -> Result<()> {
-=======
-    #[tracing::instrument(skip(self))]
-    pub(crate) fn push_alarm_to_runfile(&mut self, alarm: Alarm) -> anyhow::Result<()> {
->>>>>>> d9869aff
         self.selogs.push_alarm_to_selog(alarm)
     }
 
