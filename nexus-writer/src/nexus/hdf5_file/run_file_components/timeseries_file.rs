--- conflicted
+++ resolved
@@ -194,17 +194,8 @@
         Ok(())
     }
 
-<<<<<<< HEAD
     #[tracing::instrument(skip_all, level = "trace")]
     fn write_timestamps_to_dataset(&self, target: &Dataset, num_values: usize) -> Result<()> {
-=======
-    #[tracing::instrument(skip(self))]
-    fn write_timestamps_to_dataset(
-        &self,
-        target: &Dataset,
-        num_values: usize,
-    ) -> anyhow::Result<()> {
->>>>>>> d9869aff
         let position = target.size();
         if let Some(timestamps) = self.timestamps() {
             trace!("Times given explicitly.");
@@ -234,13 +225,8 @@
         Ok(())
     }
 
-<<<<<<< HEAD
     #[tracing::instrument(skip_all, level = "trace")]
     fn write_values_to_dataset(&self, target: &Dataset) -> Result<usize> {
-=======
-    #[tracing::instrument(skip(self))]
-    fn write_values_to_dataset(&self, target: &Dataset) -> anyhow::Result<usize> {
->>>>>>> d9869aff
         let type_descriptor = self.get_hdf5_type()?;
         let error = anyhow::anyhow!("Could not convert value to type {type_descriptor:?}");
         match type_descriptor {
