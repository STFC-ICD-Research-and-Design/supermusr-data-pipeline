use super::{add_new_group_to, timeseries_file::TimeSeriesDataSource};
use crate::nexus::{
    hdf5_file::{
        hdf5_writer::create_resizable_dataset,
        run_file_components::timeseries_file::get_dataset_builder,
    },
    nexus_class as NX, NexusSettings,
};
use hdf5::{types::VarLenUnicode, Group, SimpleExtents};
use ndarray::s;
use supermusr_streaming_types::{
    ecs_al00_alarm_generated::Alarm, ecs_se00_data_generated::se00_SampleEnvironmentData,
};
use tracing::{debug, warn};

#[derive(Debug)]
pub(crate) struct SeLog {
    parent: Group,
}

impl SeLog {
<<<<<<< HEAD
    #[tracing::instrument(skip_all, level = "trace")]
    pub(crate) fn new_selog(parent: &Group) -> Result<Self> {
=======
    #[tracing::instrument]
    pub(crate) fn new_selog(parent: &Group) -> anyhow::Result<Self> {
>>>>>>> d9869aff
        let logs = add_new_group_to(parent, "selog", NX::SELOG)?;
        Ok(Self { parent: logs })
    }

<<<<<<< HEAD
    #[tracing::instrument(skip_all, level = "trace")]
    pub(crate) fn open_selog(parent: &Group) -> Result<Self> {
=======
    #[tracing::instrument]
    pub(crate) fn open_selog(parent: &Group) -> anyhow::Result<Self> {
>>>>>>> d9869aff
        let parent = parent.group("selog")?;
        Ok(Self { parent })
    }

    #[tracing::instrument(skip_all, level = "trace")]
    fn create_new_selogdata_in_selog(
        &mut self,
        selog: &se00_SampleEnvironmentData,
        nexus_settings: &NexusSettings,
    ) -> anyhow::Result<Group> {
        add_new_group_to(&self.parent, selog.name(), NX::SELOG_BLOCK).and_then(|parent_group| {
            let group = add_new_group_to(&parent_group, "value_log", NX::LOG)?;
            let time = create_resizable_dataset::<i32>(
                &group,
                "time",
                0,
                nexus_settings.seloglist_chunk_size,
            )?;
            selog.write_initial_timestamp(&time)?;
            get_dataset_builder(&selog.get_hdf5_type()?, &group)?
                .shape(SimpleExtents::resizable(vec![0]))
                .chunk(nexus_settings.seloglist_chunk_size)
                .create("value")?;

            create_resizable_dataset::<VarLenUnicode>(
                &group,
                "alarm_severity",
                0,
                nexus_settings.alarmlist_chunk_size,
            )?;
            create_resizable_dataset::<VarLenUnicode>(
                &group,
                "alarm_status",
                0,
                nexus_settings.alarmlist_chunk_size,
            )?;
            create_resizable_dataset::<i64>(
                &group,
                "alarm_time",
                0,
                nexus_settings.alarmlist_chunk_size,
            )?;

            Ok::<_, anyhow::Error>(parent_group)
        })
    }

<<<<<<< HEAD
    #[tracing::instrument(skip_all, level = "trace")]
    pub(crate) fn push_alarm_to_selog(&mut self, alarm: Alarm) -> Result<()> {
=======
    #[tracing::instrument(skip(self))]
    pub(crate) fn push_alarm_to_selog(&mut self, alarm: Alarm) -> anyhow::Result<()> {
>>>>>>> d9869aff
        if let Some(source_name) = alarm.source_name() {
            if let Ok(timeseries) = self
                .parent
                .group(source_name)
                .and_then(|group| group.group("value_log"))
            {
                let alarm_time = timeseries.dataset("alarm_time")?;
                let alarm_status = timeseries.dataset("alarm_status")?;
                let alarm_severity = timeseries.dataset("alarm_severity")?;
                alarm_time.resize(alarm_time.size() + 1)?;
                alarm_time.write_slice(
                    &[alarm.timestamp()],
                    s![(alarm_time.size() - 1)..alarm_time.size()],
                )?;

                alarm_severity.resize(alarm_severity.size() + 1)?;
                if let Some(severity) = alarm.severity().variant_name() {
                    alarm_severity.write_slice(
                        &[severity.parse::<VarLenUnicode>()?],
                        s![(alarm_severity.size() - 1)..alarm_severity.size()],
                    )?;
                }

                alarm_status.resize(alarm_status.size() + 1)?;
                if let Some(message) = alarm.message() {
                    alarm_status.write_slice(
                        &[message.parse::<VarLenUnicode>()?],
                        s![(alarm_status.size() - 1)..alarm_status.size()],
                    )?;
                }
            }
        }
        Ok(())
    }

    #[tracing::instrument(skip_all, level = "trace")]
    pub(crate) fn push_selogdata_to_selog(
        &mut self,
        selog: &se00_SampleEnvironmentData,
        nexus_settings: &NexusSettings,
    ) -> anyhow::Result<()> {
        debug!("Type: {0:?}", selog.values_type());

        let timeseries = self
            .parent
            .group(selog.name())
            .or_else(|err| {
                self.create_new_selogdata_in_selog(selog, nexus_settings)
                    .map_err(|e| e.context(err))
            })?
            .group("value_log")?;
        let timestamps = timeseries.dataset("time")?;
        let values = timeseries.dataset("value")?;
        let num_values = selog.write_values_to_dataset(&values)?;
        selog.write_timestamps_to_dataset(&timestamps, num_values)?;
        Ok(())
    }
}<|MERGE_RESOLUTION|>--- conflicted
+++ resolved
@@ -19,24 +19,14 @@
 }
 
 impl SeLog {
-<<<<<<< HEAD
     #[tracing::instrument(skip_all, level = "trace")]
     pub(crate) fn new_selog(parent: &Group) -> Result<Self> {
-=======
-    #[tracing::instrument]
-    pub(crate) fn new_selog(parent: &Group) -> anyhow::Result<Self> {
->>>>>>> d9869aff
         let logs = add_new_group_to(parent, "selog", NX::SELOG)?;
         Ok(Self { parent: logs })
     }
 
-<<<<<<< HEAD
     #[tracing::instrument(skip_all, level = "trace")]
     pub(crate) fn open_selog(parent: &Group) -> Result<Self> {
-=======
-    #[tracing::instrument]
-    pub(crate) fn open_selog(parent: &Group) -> anyhow::Result<Self> {
->>>>>>> d9869aff
         let parent = parent.group("selog")?;
         Ok(Self { parent })
     }
@@ -84,13 +74,8 @@
         })
     }
 
-<<<<<<< HEAD
     #[tracing::instrument(skip_all, level = "trace")]
     pub(crate) fn push_alarm_to_selog(&mut self, alarm: Alarm) -> Result<()> {
-=======
-    #[tracing::instrument(skip(self))]
-    pub(crate) fn push_alarm_to_selog(&mut self, alarm: Alarm) -> anyhow::Result<()> {
->>>>>>> d9869aff
         if let Some(source_name) = alarm.source_name() {
             if let Ok(timeseries) = self
                 .parent
