--- conflicted
+++ resolved
@@ -87,13 +87,8 @@
         })
     }
 
-<<<<<<< HEAD
     #[tracing::instrument(skip_all, level = "trace")]
     pub(crate) fn open_event_runfile(parent: &Group) -> Result<Self> {
-=======
-    #[tracing::instrument]
-    pub(crate) fn open_event_runfile(parent: &Group) -> anyhow::Result<Self> {
->>>>>>> d9869aff
         let detector = parent.group("detector_1")?;
 
         let pulse_height = detector.dataset("pulse_height")?;
