use super::{add_new_group_to, timeseries_file::TimeSeriesDataSource};
use crate::nexus::{
    hdf5_file::{
        hdf5_writer::create_resizable_dataset,
        run_file_components::timeseries_file::get_dataset_builder,
    },
    nexus_class as NX, NexusSettings,
};
use hdf5::{Group, SimpleExtents};
use supermusr_streaming_types::ecs_f144_logdata_generated::f144_LogData;
use tracing::debug;

#[derive(Debug)]
pub(crate) struct RunLog {
    parent: Group,
}

impl RunLog {
<<<<<<< HEAD
    #[tracing::instrument(skip_all, level = "trace")]
    pub(crate) fn new_runlog(parent: &Group) -> Result<Self> {
=======
    #[tracing::instrument]
    pub(crate) fn new_runlog(parent: &Group) -> anyhow::Result<Self> {
>>>>>>> d9869aff
        let logs = add_new_group_to(parent, "runlog", NX::RUNLOG)?;
        Ok(Self { parent: logs })
    }

<<<<<<< HEAD
    #[tracing::instrument(skip_all, level = "trace")]
    pub(crate) fn open_runlog(parent: &Group) -> Result<Self> {
=======
    #[tracing::instrument]
    pub(crate) fn open_runlog(parent: &Group) -> anyhow::Result<Self> {
>>>>>>> d9869aff
        let parent = parent.group("runlog")?;
        Ok(Self { parent })
    }

    #[tracing::instrument(skip_all, level = "trace")]
    pub(crate) fn push_logdata_to_runlog(
        &mut self,
        logdata: &f144_LogData,
        nexus_settings: &NexusSettings,
    ) -> anyhow::Result<()> {
        debug!("Type: {0:?}", logdata.value_type());

        let timeseries = self.parent.group(logdata.source_name()).or_else(|err| {
            debug!(
                "Cannot find {0}. Creating new group.",
                logdata.source_name()
            );

            let group = add_new_group_to(&self.parent, logdata.source_name(), NX::LOG)
                .map_err(|e| e.context(err))?;

            let time = create_resizable_dataset::<i32>(
                &group,
                "time",
                0,
                nexus_settings.runloglist_chunk_size,
            )?;
            logdata.write_initial_timestamp(&time)?;
            get_dataset_builder(&logdata.get_hdf5_type()?, &group)?
                .shape(SimpleExtents::resizable(vec![0]))
                .chunk(nexus_settings.runloglist_chunk_size)
                .create("value")?;
            Ok::<_, anyhow::Error>(group)
        })?;
        let timestamps = timeseries.dataset("time")?;
        let values = timeseries.dataset("value")?;

        logdata.write_values_to_dataset(&values)?;
        logdata.write_timestamps_to_dataset(&timestamps, 1)?;
        Ok(())
    }
}<|MERGE_RESOLUTION|>--- conflicted
+++ resolved
@@ -16,24 +16,14 @@
 }
 
 impl RunLog {
-<<<<<<< HEAD
     #[tracing::instrument(skip_all, level = "trace")]
     pub(crate) fn new_runlog(parent: &Group) -> Result<Self> {
-=======
-    #[tracing::instrument]
-    pub(crate) fn new_runlog(parent: &Group) -> anyhow::Result<Self> {
->>>>>>> d9869aff
         let logs = add_new_group_to(parent, "runlog", NX::RUNLOG)?;
         Ok(Self { parent: logs })
     }
 
-<<<<<<< HEAD
     #[tracing::instrument(skip_all, level = "trace")]
     pub(crate) fn open_runlog(parent: &Group) -> Result<Self> {
-=======
-    #[tracing::instrument]
-    pub(crate) fn open_runlog(parent: &Group) -> anyhow::Result<Self> {
->>>>>>> d9869aff
         let parent = parent.group("runlog")?;
         Ok(Self { parent })
     }
