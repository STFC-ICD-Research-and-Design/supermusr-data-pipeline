use super::{hdf5_file::RunFile, NexusSettings, RunParameters};
use chrono::{DateTime, Duration, Utc};
use std::path::Path;
<<<<<<< HEAD
use supermusr_common::spanned::{SpanOnce, Spanned, SpannedAggregator, SpannedMut};
=======
use supermusr_common::spanned::{SpanOnce, SpanOnceError, Spanned, SpannedAggregator, SpannedMut};
>>>>>>> 70d5e600
use supermusr_streaming_types::{
    aev2_frame_assembled_event_v2_generated::FrameAssembledEventListMessage,
    ecs_6s4t_run_stop_generated::RunStop, ecs_al00_alarm_generated::Alarm,
    ecs_f144_logdata_generated::f144_LogData, ecs_se00_data_generated::se00_SampleEnvironmentData,
};
use tracing::{info_span, Span};

pub(crate) struct Run {
    span: SpanOnce,
    parameters: RunParameters,
    num_frames: usize,
}

impl Run {
    #[tracing::instrument(skip_all, level = "debug", err(level = "warn"))]
    pub(crate) fn new_run(
        filename: Option<&Path>,
        parameters: RunParameters,
        nexus_settings: &NexusSettings,
    ) -> anyhow::Result<Self> {
        if let Some(filename) = filename {
            let mut hdf5 = RunFile::new_runfile(filename, &parameters.run_name, nexus_settings)?;
            hdf5.init(&parameters)?;
            hdf5.close()?;
        }
        Ok(Self {
            span: Default::default(),
            parameters,
            num_frames: usize::default(),
        })
    }
    pub(crate) fn parameters(&self) -> &RunParameters {
        &self.parameters
    }

    #[tracing::instrument(skip_all, level = "debug", err(level = "warn"))]
    pub(crate) fn push_logdata_to_run(
        &mut self,
        filename: Option<&Path>,
        logdata: &f144_LogData,
        nexus_settings: &NexusSettings,
    ) -> anyhow::Result<()> {
        if let Some(filename) = filename {
            let mut hdf5 = RunFile::open_runfile(filename, &self.parameters.run_name)?;
            hdf5.push_logdata_to_runfile(logdata, nexus_settings)?;
            hdf5.close()?;
        }

        self.parameters.update_last_modified();
        Ok(())
    }

    #[tracing::instrument(skip_all, level = "debug", err(level = "warn"))]
    pub(crate) fn push_alarm_to_run(
        &mut self,
        filename: Option<&Path>,
        alarm: Alarm,
    ) -> anyhow::Result<()> {
        if let Some(filename) = filename {
            let mut hdf5 = RunFile::open_runfile(filename, &self.parameters.run_name)?;
            hdf5.push_alarm_to_runfile(alarm)?;
            hdf5.close()?;
        }

        self.parameters.update_last_modified();
        Ok(())
    }

    #[tracing::instrument(skip_all, level = "debug", err(level = "warn"))]
    pub(crate) fn push_selogdata(
        &mut self,
        filename: Option<&Path>,
        logdata: se00_SampleEnvironmentData,
        nexus_settings: &NexusSettings,
    ) -> anyhow::Result<()> {
        if let Some(filename) = filename {
            let mut hdf5 = RunFile::open_runfile(filename, &self.parameters.run_name)?;
            hdf5.push_selogdata(logdata, nexus_settings)?;
            hdf5.close()?;
        }

        self.parameters.update_last_modified();
        Ok(())
    }

    #[tracing::instrument(skip_all, level = "debug", err(level = "warn"))]
    pub(crate) fn push_message(
        &mut self,
        filename: Option<&Path>,
        message: &FrameAssembledEventListMessage,
    ) -> anyhow::Result<()> {
        if let Some(filename) = filename {
            let mut hdf5 = RunFile::open_runfile(filename, &self.parameters.run_name)?;
            hdf5.push_message_to_runfile(&self.parameters, message)?;
            hdf5.close()?;
        }

        self.num_frames += 1;
        self.parameters.update_last_modified();
        Ok(())
    }

    #[cfg(test)]
    pub(crate) fn get_name(&self) -> &str {
        &self.parameters.run_name
    }

    pub(crate) fn has_run_stop(&self) -> bool {
        self.parameters.run_stop_parameters.is_some()
    }

    pub(crate) fn set_stop_if_valid(
        &mut self,
        filename: Option<&Path>,
        data: RunStop<'_>,
    ) -> anyhow::Result<()> {
        self.parameters.set_stop_if_valid(data)?;

        if let Some(filename) = filename {
            let mut hdf5 = RunFile::open_runfile(filename, &self.parameters.run_name)?;

            hdf5.set_end_time(
                &self
                    .parameters
                    .run_stop_parameters
                    .as_ref()
                    .unwrap()
                    .collect_until,
            )?;
            hdf5.close()?;
        }
        Ok(())
    }

    pub(crate) fn is_message_timestamp_valid(&self, timestamp: &DateTime<Utc>) -> bool {
        self.parameters.is_message_timestamp_valid(timestamp)
    }

    pub(crate) fn has_completed(&self, delay: &Duration) -> bool {
        self.parameters
            .run_stop_parameters
            .as_ref()
            .map(|run_stop_parameters| Utc::now() - run_stop_parameters.last_modified > *delay)
            .unwrap_or(false)
    }
}

impl Spanned for Run {
    fn span(&self) -> &SpanOnce {
        &self.span
    }
}

impl SpannedMut for Run {
    fn span_mut(&mut self) -> &mut SpanOnce {
        &mut self.span
    }
}

impl SpannedAggregator for Run {
<<<<<<< HEAD
    fn span_init(&mut self) {
        let span = info_span!(target: "otel", parent: None,
            "Run",
            "run_name" = self.parameters.run_name.as_str(),
            "instrument_name" = self.parameters.instrument_name.as_str(),
            "run_has_run_stop" = tracing::field::Empty,
        );
        self.span_mut()
            .init(span)
            .expect("SpanOnce should be initiated.")
    }

    fn link_current_span<F: Fn() -> Span>(&self, aggregated_span_fn: F) {
        self.span()
            .get()
            .expect("Span exists")
            .in_scope(aggregated_span_fn)
            .follows_from(tracing::Span::current());
    }

    fn end_span(&self) {
        //let span_once = ;//.take().expect("SpanOnce should be takeable");
        self.span()
            .get()
            .expect("Span should exist")
            .record("run_has_run_stop", self.has_run_stop());
=======
    fn span_init(&mut self) -> Result<(), SpanOnceError> {
        let span = info_span!(target: "otel", parent: None, "Run");
        self.span_mut().init(span)
    }

    fn link_current_span<F: Fn() -> Span>(
        &self,
        aggregated_span_fn: F,
    ) -> Result<(), SpanOnceError> {
        self.span()
            .get()?
            .in_scope(aggregated_span_fn)
            .follows_from(tracing::Span::current());
        Ok(())
    }

    fn end_span(&self) -> Result<(), SpanOnceError> {
        //let span_once = ;//.take().expect("SpanOnce should be takeable");
        self.span()
            .get()?
            .record("run_has_run_stop", self.has_run_stop());
        Ok(())
>>>>>>> 70d5e600
    }
}<|MERGE_RESOLUTION|>--- conflicted
+++ resolved
@@ -1,11 +1,7 @@
 use super::{hdf5_file::RunFile, NexusSettings, RunParameters};
 use chrono::{DateTime, Duration, Utc};
 use std::path::Path;
-<<<<<<< HEAD
-use supermusr_common::spanned::{SpanOnce, Spanned, SpannedAggregator, SpannedMut};
-=======
 use supermusr_common::spanned::{SpanOnce, SpanOnceError, Spanned, SpannedAggregator, SpannedMut};
->>>>>>> 70d5e600
 use supermusr_streaming_types::{
     aev2_frame_assembled_event_v2_generated::FrameAssembledEventListMessage,
     ecs_6s4t_run_stop_generated::RunStop, ecs_al00_alarm_generated::Alarm,
@@ -166,36 +162,13 @@
 }
 
 impl SpannedAggregator for Run {
-<<<<<<< HEAD
-    fn span_init(&mut self) {
-        let span = info_span!(target: "otel", parent: None,
+    fn span_init(&mut self) -> Result<(), SpanOnceError> {
+        let span = info_span!(target: "otel", parent: None, 
             "Run",
             "run_name" = self.parameters.run_name.as_str(),
             "instrument_name" = self.parameters.instrument_name.as_str(),
-            "run_has_run_stop" = tracing::field::Empty,
+            "run_has_run_stop" = tracing::field::Empty
         );
-        self.span_mut()
-            .init(span)
-            .expect("SpanOnce should be initiated.")
-    }
-
-    fn link_current_span<F: Fn() -> Span>(&self, aggregated_span_fn: F) {
-        self.span()
-            .get()
-            .expect("Span exists")
-            .in_scope(aggregated_span_fn)
-            .follows_from(tracing::Span::current());
-    }
-
-    fn end_span(&self) {
-        //let span_once = ;//.take().expect("SpanOnce should be takeable");
-        self.span()
-            .get()
-            .expect("Span should exist")
-            .record("run_has_run_stop", self.has_run_stop());
-=======
-    fn span_init(&mut self) -> Result<(), SpanOnceError> {
-        let span = info_span!(target: "otel", parent: None, "Run");
         self.span_mut().init(span)
     }
 
@@ -216,6 +189,5 @@
             .get()?
             .record("run_has_run_stop", self.has_run_stop());
         Ok(())
->>>>>>> 70d5e600
     }
 }