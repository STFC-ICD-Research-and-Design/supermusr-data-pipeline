--- conflicted
+++ resolved
@@ -127,11 +127,7 @@
     pub(crate) fn push_selogdata(
         &mut self,
         nexus_settings: Option<&NexusSettings>,
-<<<<<<< HEAD
-        logdata: SampleEnvironmentLog
-=======
         logdata: SampleEnvironmentLog,
->>>>>>> 5c451b1b
     ) -> NexusWriterResult<()> {
         if let Some(nexus_settings) = nexus_settings {
             let mut hdf5 =
