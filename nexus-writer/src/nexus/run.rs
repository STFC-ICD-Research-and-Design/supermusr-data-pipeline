use super::{hdf5_file::RunFile, NexusSettings, RunParameters};
use crate::event_message::GenericEventMessage;
use anyhow::Result;
use chrono::{DateTime, Duration, Utc};
<<<<<<< HEAD
use std::{fmt::Debug, path::Path};
use supermusr_streaming_types::{
    ecs_6s4t_run_stop_generated::RunStop, ecs_f144_logdata_generated::f144_LogData,
    ecs_se00_data_generated::se00_SampleEnvironmentData,
};

const TRACING_CLASS: &str = "NexusWriter::Run";

pub(crate) trait RunLike: Debug + AsRef<Run> + AsMut<Run> {
    fn new(
        filename: Option<&Path>,
        parameters: RunParameters,
        settings: &NexusSettings,
    ) -> Result<Self>
    where
        Self: Sized;
}

#[derive(Debug)]
=======
use std::path::Path;
use supermusr_common::spanned::{SpanOnce, Spanned};
use supermusr_streaming_types::ecs_6s4t_run_stop_generated::RunStop;

>>>>>>> 89ae860b
pub(crate) struct Run {
    span: SpanOnce,
    parameters: RunParameters,
}

<<<<<<< HEAD
impl AsRef<Self> for Run {
    fn as_ref(&self) -> &Run {
        self
    }
}
impl AsMut<Self> for Run {
    fn as_mut(&mut self) -> &mut Self {
        self
    }
}

impl RunLike for Run {
    #[tracing::instrument(fields(class = TRACING_CLASS))]
    fn new(
        filename: Option<&Path>,
        parameters: RunParameters,
        settings: &NexusSettings,
    ) -> Result<Self> {
        if let Some(filename) = filename {
            let mut hdf5 = RunFile::new(filename, &parameters.run_name, settings)?;
            hdf5.init(&parameters)?;
            hdf5.close()?;
        }
        Ok(Self { parameters })
    }
}

=======
>>>>>>> 89ae860b
impl Run {
    #[cfg(test)]
    pub(crate) fn parameters(&self) -> &RunParameters {
        &self.parameters
    }

    #[tracing::instrument(fields(class = TRACING_CLASS))]
    pub(crate) fn push_logdata(
        &mut self,
        filename: Option<&Path>,
        logdata: &f144_LogData,
        settings: &NexusSettings,
    ) -> Result<()> {
        if let Some(filename) = filename {
            let mut hdf5 = RunFile::open(filename, &self.parameters.run_name)?;
            hdf5.push_logdata(settings, logdata)?;
            hdf5.close()?;
        }
<<<<<<< HEAD

        self.parameters.update_last_modified();
        Ok(())
=======
        Ok(Self {
            span: Default::default(),
            parameters,
        })
>>>>>>> 89ae860b
    }

    #[tracing::instrument(fields(class = TRACING_CLASS))]
    pub(crate) fn push_selogdata(
        &mut self,
        filename: Option<&Path>,
        logdata: se00_SampleEnvironmentData,
        settings: &NexusSettings,
    ) -> Result<()> {
        if let Some(filename) = filename {
            let mut hdf5 = RunFile::open(filename, &self.parameters.run_name)?;
            hdf5.push_selogdata(settings, logdata)?;
            hdf5.close()?;
        }

        self.parameters.update_last_modified();
        Ok(())
    }

    #[tracing::instrument(fields(class = TRACING_CLASS))]
    pub(crate) fn push_message(
        &mut self,
        filename: Option<&Path>,
        message: &GenericEventMessage,
    ) -> Result<()> {
        if let Some(filename) = filename {
            let mut hdf5 = RunFile::open(filename, &self.parameters.run_name)?;
            hdf5.push_message(&self.parameters, message)?;
            hdf5.close()?;
        }

        self.parameters.update_last_modified();
        Ok(())
    }

    #[tracing::instrument(fields(class = TRACING_CLASS))]
    pub(crate) fn get_name(&self) -> &str {
        &self.parameters.run_name
    }

    #[tracing::instrument(fields(class = TRACING_CLASS))]
    pub(crate) fn has_run_stop(&self) -> bool {
        self.parameters.run_stop_parameters.is_some()
    }

    #[tracing::instrument(fields(class = TRACING_CLASS))]
    pub(crate) fn set_stop_if_valid(
        &mut self,
        filename: Option<&Path>,
        data: RunStop<'_>,
    ) -> Result<()> {
        self.parameters.set_stop_if_valid(data)?;
        if let Some(filename) = filename {
            let mut hdf5 = RunFile::open(filename, &self.parameters.run_name)?;

            hdf5.set_end_time(
                &self
                    .parameters
                    .run_stop_parameters
                    .as_ref()
                    .unwrap()
                    .collect_until,
            )?;
            hdf5.close()?;
        }
        Ok(())
    }

    #[tracing::instrument(fields(class = TRACING_CLASS))]
    pub(crate) fn is_message_timestamp_valid(&self, timestamp: &DateTime<Utc>) -> bool {
        self.parameters.is_message_timestamp_valid(timestamp)
    }

    #[tracing::instrument(fields(class = TRACING_CLASS))]
    pub(crate) fn has_completed(&self, delay: &Duration) -> bool {
        self.parameters
            .run_stop_parameters
            .as_ref()
            .map(|run_stop_parameters| Utc::now() - run_stop_parameters.last_modified > *delay)
            .unwrap_or(false)
    }
}

impl Spanned for Run {
    fn span(&self) -> &SpanOnce {
        &self.span
    }
}<|MERGE_RESOLUTION|>--- conflicted
+++ resolved
@@ -2,7 +2,6 @@
 use crate::event_message::GenericEventMessage;
 use anyhow::Result;
 use chrono::{DateTime, Duration, Utc};
-<<<<<<< HEAD
 use std::{fmt::Debug, path::Path};
 use supermusr_streaming_types::{
     ecs_6s4t_run_stop_generated::RunStop, ecs_f144_logdata_generated::f144_LogData,
@@ -22,18 +21,11 @@
 }
 
 #[derive(Debug)]
-=======
-use std::path::Path;
-use supermusr_common::spanned::{SpanOnce, Spanned};
-use supermusr_streaming_types::ecs_6s4t_run_stop_generated::RunStop;
-
->>>>>>> 89ae860b
 pub(crate) struct Run {
     span: SpanOnce,
     parameters: RunParameters,
 }
 
-<<<<<<< HEAD
 impl AsRef<Self> for Run {
     fn as_ref(&self) -> &Run {
         self
@@ -61,8 +53,6 @@
     }
 }
 
-=======
->>>>>>> 89ae860b
 impl Run {
     #[cfg(test)]
     pub(crate) fn parameters(&self) -> &RunParameters {
@@ -81,16 +71,9 @@
             hdf5.push_logdata(settings, logdata)?;
             hdf5.close()?;
         }
-<<<<<<< HEAD
 
         self.parameters.update_last_modified();
         Ok(())
-=======
-        Ok(Self {
-            span: Default::default(),
-            parameters,
-        })
->>>>>>> 89ae860b
     }
 
     #[tracing::instrument(fields(class = TRACING_CLASS))]
