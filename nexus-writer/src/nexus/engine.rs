--- conflicted
+++ resolved
@@ -61,13 +61,8 @@
         }
     }
 
-<<<<<<< HEAD
     #[tracing::instrument(skip_all)]
     pub(crate) fn logdata(&mut self, data: &f144_LogData<'_>) -> Result<Option<&Run>> {
-=======
-    #[tracing::instrument(skip(self))]
-    pub(crate) fn logdata(&mut self, data: &f144_LogData<'_>) -> anyhow::Result<Option<&Run>> {
->>>>>>> d9869aff
         let timestamp = DateTime::<Utc>::from_timestamp_nanos(data.timestamp());
         if let Some(run) = self
             .run_cache
@@ -82,13 +77,8 @@
         }
     }
 
-<<<<<<< HEAD
     #[tracing::instrument(skip_all)]
     pub(crate) fn alarm(&mut self, data: Alarm<'_>) -> Result<Option<&Run>> {
-=======
-    #[tracing::instrument(fields(class = TRACING_CLASS), skip(self))]
-    pub(crate) fn alarm(&mut self, data: Alarm<'_>) -> anyhow::Result<Option<&Run>> {
->>>>>>> d9869aff
         let timestamp = DateTime::<Utc>::from_timestamp_nanos(data.timestamp());
         if let Some(run) = self
             .run_cache
@@ -103,13 +93,8 @@
         }
     }
 
-<<<<<<< HEAD
     #[tracing::instrument(skip_all)]
     pub(crate) fn start_command(&mut self, data: RunStart<'_>) -> Result<&mut Run> {
-=======
-    #[tracing::instrument(fields(class = TRACING_CLASS), skip(self))]
-    pub(crate) fn start_command(&mut self, data: RunStart<'_>) -> anyhow::Result<&mut Run> {
->>>>>>> d9869aff
         //  Check that the last run has already had its stop command
         if self
             .run_cache
@@ -131,13 +116,8 @@
         }
     }
 
-<<<<<<< HEAD
     #[tracing::instrument(skip_all)]
     pub(crate) fn stop_command(&mut self, data: RunStop<'_>) -> Result<&Run> {
-=======
-    #[tracing::instrument(fields(class = TRACING_CLASS), skip(self))]
-    pub(crate) fn stop_command(&mut self, data: RunStop<'_>) -> anyhow::Result<&Run> {
->>>>>>> d9869aff
         if let Some(last_run) = self.run_cache.back_mut() {
             last_run.set_stop_if_valid(self.filename.as_deref(), data)?;
 
@@ -191,16 +171,10 @@
         Ok(run)
     }
 
-<<<<<<< HEAD
     #[tracing::instrument(skip_all, level = "debug")]
     pub(crate) fn flush(&mut self, delay: &Duration) -> Result<()> {
         self.run_cache
             .retain_mut(|run| run.has_completed(delay).then(|| run.end_span()).is_none());
-=======
-    #[tracing::instrument(fields(class = TRACING_CLASS), skip(self))]
-    pub(crate) fn flush(&mut self, delay: &Duration) -> anyhow::Result<()> {
-        self.run_cache.retain(|run| !run.has_completed(delay));
->>>>>>> d9869aff
         Ok(())
     }
 }
