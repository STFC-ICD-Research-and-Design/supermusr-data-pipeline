mod event_message;
mod nexus;

use anyhow::Result;
use chrono::Duration;
use clap::Parser;
use event_message::GenericEventMessage;
use nexus::NexusEngine;
use rdkafka::{
    consumer::{stream_consumer::StreamConsumer, CommitMode, Consumer},
    message::{BorrowedMessage, Message},
};
use std::{net::SocketAddr, path::PathBuf};
use supermusr_common::{
    conditional_init_tracer,
    spanned::{Spanned, SpannedMut},
    tracer::{OptionalHeaderTracerExt, OtelTracer},
};
use supermusr_streaming_types::{
    aev2_frame_assembled_event_v2_generated::{
        frame_assembled_event_list_message_buffer_has_identifier,
        root_as_frame_assembled_event_list_message,
    },
    dev2_digitizer_event_v2_generated::{
        digitizer_event_list_message_buffer_has_identifier, root_as_digitizer_event_list_message,
    },
    ecs_6s4t_run_stop_generated::{root_as_run_stop, run_stop_buffer_has_identifier},
    ecs_al00_alarm_generated::{alarm_buffer_has_identifier, root_as_alarm},
    ecs_f144_logdata_generated::{f_144_log_data_buffer_has_identifier, root_as_f_144_log_data},
    ecs_pl72_run_start_generated::{root_as_run_start, run_start_buffer_has_identifier},
    ecs_se00_data_generated::{
        root_as_se_00_sample_environment_data, se_00_sample_environment_data_buffer_has_identifier,
    },
};
use tokio::time;
use tracing::{debug, error, level_filters::LevelFilter, trace_span, warn};

#[derive(Debug, Parser)]
#[clap(author, version, about)]
struct Cli {
    #[clap(long)]
    broker: String,

    #[clap(long)]
    username: Option<String>,

    #[clap(long)]
    password: Option<String>,

    #[clap(long)]
    consumer_group: String,

    #[clap(long)]
    control_topic: String,

    /// Kafka topic for sample environment messages
    #[clap(long)]
    sample_env_topic: Option<String>,

    /// Kafka topic for log environment messages
    #[clap(long)]
    log_topic: String,

    /// Kafka topic for alarm messages
    #[clap(long)]
    alarm_topic: Option<String>,

    #[clap(long)]
    digitiser_event_topic: Option<String>,

    #[clap(long)]
    frame_event_topic: Option<String>,

    #[clap(long)]
    file_name: PathBuf,

    #[clap(long, default_value = "200")]
    cache_poll_interval_ms: u64,

    #[clap(long, default_value = "2000")]
    cache_run_ttl_ms: i64,

    /// If set, then open-telemetry data is sent to the URL specified, otherwise the standard tracing subscriber is used
    #[clap(long)]
    otel_endpoint: Option<String>,

    #[clap(long, default_value = "127.0.0.1:9090")]
    observability_address: SocketAddr,
}

#[tokio::main]
async fn main() -> Result<()> {
    let args = Cli::parse();

    let tracer = conditional_init_tracer!(args.otel_endpoint.as_deref(), LevelFilter::TRACE);

    trace_span!("Args:").in_scope(|| debug!("{args:?}"));

<<<<<<< HEAD
    // Get topics to subscribe to from command line arguments.
    let topics_to_subscribe = [
        Some(args.control_topic.as_str()),
        args.digitiser_event_topic.as_deref(),
        args.frame_event_topic.as_deref(),
    ]
    .into_iter()
    .flatten()
    .collect::<Vec<&str>>();

    let consumer = supermusr_common::create_default_consumer(
        &args.broker,
        &args.username,
        &args.password,
        &args.consumer_group,
        &topics_to_subscribe,
    );
=======
    let consumer: StreamConsumer = supermusr_common::generate_kafka_client_config(
        &args.broker,
        &args.username,
        &args.password,
    )
    .set("group.id", &args.consumer_group)
    .set("enable.partition.eof", "false")
    .set("session.timeout.ms", "6000")
    .set("enable.auto.commit", "false")
    .create()?;

    //  This line can be simplified when is it clear which topics we need
    let topics_to_subscribe = {
        let mut topics_to_subscribe = [
            Some(args.control_topic.as_str()),
            Some(args.log_topic.as_str()),
            args.digitiser_event_topic.as_deref(),
            args.frame_event_topic.as_deref(),
            args.sample_env_topic.as_deref(),
            args.alarm_topic.as_deref(),
        ]
        .into_iter()
        .flatten()
        .collect::<Vec<&str>>();
        trace_span!("Topics in: ").in_scope(|| debug!("{topics_to_subscribe:?}"));
        topics_to_subscribe.sort();
        topics_to_subscribe.dedup();
        topics_to_subscribe
    };

    consumer
        .subscribe(&topics_to_subscribe)
        .expect("Should subscribe to Kafka topics.");
>>>>>>> 6288568c

    let mut nexus_engine = NexusEngine::new(Some(&args.file_name));

    let mut nexus_write_interval =
        tokio::time::interval(time::Duration::from_millis(args.cache_poll_interval_ms));

    loop {
        tokio::select! {
            _ = nexus_write_interval.tick() => {
                nexus_engine.flush(&Duration::try_milliseconds(args.cache_run_ttl_ms).unwrap())?
            }
            event = consumer.recv() => {
                match event {
                    Err(e) => {
                        trace_span!("Kafka Error").in_scope(||warn!("{e}"))
                    },
                    Ok(msg) => {
                        process_kafka_message(&mut nexus_engine, tracer.is_some(), &msg);
                        consumer.commit_message(&msg, CommitMode::Async).unwrap();
                    }
                }
            }
        }
    }
}

// Handles Run Span for
macro_rules! link_current_span_to_run_span {
    ($run:ident, $span_name:literal) => {
        let cur_span = tracing::Span::current();
        match $run.span().get() {
            Ok(run_span) => run_span.in_scope(|| {
                trace_span!($span_name).follows_from(cur_span);
            }),
            Err(e) => debug!("No run found. Error: {e}"),
        }
    };
}

#[tracing::instrument(skip_all)]
fn process_kafka_message(nexus_engine: &mut NexusEngine, use_otel: bool, msg: &BorrowedMessage) {
    msg.headers().conditional_extract_to_current_span(use_otel);

    debug!(
        "key: '{:?}', topic: {}, partition: {}, offset: {}, timestamp: {:?}",
        msg.key(),
        msg.topic(),
        msg.partition(),
        msg.offset(),
        msg.timestamp()
    );

    if let Some(payload) = msg.payload() {
        process_payload(nexus_engine, msg.topic(), payload);
    }
}

fn process_payload(nexus_engine: &mut NexusEngine, message_topic: &str, payload: &[u8]) {
    if digitizer_event_list_message_buffer_has_identifier(payload) {
        process_digitizer_event_list_message(nexus_engine, payload);
    } else if frame_assembled_event_list_message_buffer_has_identifier(payload) {
        process_frame_assembled_event_list_message(nexus_engine, payload);
    } else if f_144_log_data_buffer_has_identifier(payload) {
        process_logdata_message(nexus_engine, payload);
    } else if se_00_sample_environment_data_buffer_has_identifier(payload) {
        process_sample_environment_message(nexus_engine, payload);
    } else if alarm_buffer_has_identifier(payload) {
        process_alarm_message(nexus_engine, payload);
    } else if run_start_buffer_has_identifier(payload) {
        process_run_start_message(nexus_engine, payload);
    } else if run_stop_buffer_has_identifier(payload) {
        process_run_stop_message(nexus_engine, payload);
    } else {
        warn!("Incorrect message identifier on topic \"{message_topic}\"");
        debug!("Payload size: {}", payload.len());
    }
}

fn process_digitizer_event_list_message(nexus_engine: &mut NexusEngine, payload: &[u8]) {
    match root_as_digitizer_event_list_message(payload) {
        Ok(data) => match GenericEventMessage::from_digitizer_event_list_message(data) {
            Ok(event_data) => match nexus_engine.process_event_list(&event_data) {
                Ok(run) => {
                    if let Some(run) = run {
                        link_current_span_to_run_span!(run, "Digitiser Event List");
                    }
                }
                Err(e) => warn!("Failed to save digitiser event list to file: {}", e),
            },
            Err(e) => error!("Digitiser event list message error: {}", e),
        },
        Err(e) => {
            warn!("Failed to parse message: {}", e);
        }
    }
}

fn process_frame_assembled_event_list_message(nexus_engine: &mut NexusEngine, payload: &[u8]) {
    match root_as_frame_assembled_event_list_message(payload) {
        Ok(data) => match GenericEventMessage::from_frame_assembled_event_list_message(data) {
            Ok(event_data) => match nexus_engine.process_event_list(&event_data) {
                Ok(run) => {
                    if let Some(run) = run {
                        link_current_span_to_run_span!(run, "Frame Event List");
                    }
                }
                Err(e) => warn!("Failed to save frame assembled event list to file: {}", e),
            },
            Err(e) => error!("Frame assembled event list message error: {}", e),
        },
        Err(e) => {
            warn!("Failed to parse message: {}", e);
        }
    }
}

fn process_run_start_message(nexus_engine: &mut NexusEngine, payload: &[u8]) {
    let root_span = nexus_engine.get_root_span().clone();
    match root_as_run_start(payload) {
        Ok(data) => match nexus_engine.start_command(data) {
            Ok(run) => {
                root_span.in_scope(|| run.span_mut().init(trace_span!("Run")).unwrap());
                link_current_span_to_run_span!(run, "Run Start Command");
            }
            Err(e) => warn!("Start command ({data:?}) failed {e}"),
        },
        Err(e) => {
            warn!("Failed to parse message: {}", e);
        }
    }
}

fn process_run_stop_message(nexus_engine: &mut NexusEngine, payload: &[u8]) {
    match root_as_run_stop(payload) {
        Ok(data) => match nexus_engine.stop_command(data) {
            Ok(run) => {
                link_current_span_to_run_span!(run, "Run Stop Command");
            }
            Err(e) => warn!("Stop command ({data:?}) failed {e}"),
        },
        Err(e) => {
            warn!("Failed to parse message: {}", e);
        }
    }
}

fn process_sample_environment_message(nexus_engine: &mut NexusEngine, payload: &[u8]) {
    match root_as_se_00_sample_environment_data(payload) {
        Ok(data) => match nexus_engine.sample_envionment(data) {
            Ok(run) => {
                if let Some(run) = run {
                    link_current_span_to_run_span!(run, "Sample Environment Log");
                }
            }
            Err(e) => warn!("Sample environment ({data:?}) failed {e}"),
        },
        Err(e) => {
            warn!("Failed to parse message: {}", e);
        }
    }
}

fn process_alarm_message(nexus_engine: &mut NexusEngine, payload: &[u8]) {
    match root_as_alarm(payload) {
        Ok(data) => match nexus_engine.alarm(data) {
            Ok(run) => {
                if let Some(run) = run {
                    link_current_span_to_run_span!(run, "Alarm");
                }
            }
            Err(e) => warn!("Alarm ({data:?}) failed {e}"),
        },
        Err(e) => {
            warn!("Failed to parse message: {}", e);
        }
    }
}

fn process_logdata_message(nexus_engine: &mut NexusEngine, payload: &[u8]) {
    match root_as_f_144_log_data(payload) {
        Ok(data) => match nexus_engine.logdata(&data) {
            Ok(run) => {
                if let Some(run) = run {
                    link_current_span_to_run_span!(run, "Run Log Data");
                }
            }
            Err(e) => warn!("Run Log Data ({data:?}) failed. Error: {e}"),
        },
        Err(e) => {
            warn!("Failed to parse message: {}", e);
        }
    }
}<|MERGE_RESOLUTION|>--- conflicted
+++ resolved
@@ -96,37 +96,7 @@
 
     trace_span!("Args:").in_scope(|| debug!("{args:?}"));
 
-<<<<<<< HEAD
     // Get topics to subscribe to from command line arguments.
-    let topics_to_subscribe = [
-        Some(args.control_topic.as_str()),
-        args.digitiser_event_topic.as_deref(),
-        args.frame_event_topic.as_deref(),
-    ]
-    .into_iter()
-    .flatten()
-    .collect::<Vec<&str>>();
-
-    let consumer = supermusr_common::create_default_consumer(
-        &args.broker,
-        &args.username,
-        &args.password,
-        &args.consumer_group,
-        &topics_to_subscribe,
-    );
-=======
-    let consumer: StreamConsumer = supermusr_common::generate_kafka_client_config(
-        &args.broker,
-        &args.username,
-        &args.password,
-    )
-    .set("group.id", &args.consumer_group)
-    .set("enable.partition.eof", "false")
-    .set("session.timeout.ms", "6000")
-    .set("enable.auto.commit", "false")
-    .create()?;
-
-    //  This line can be simplified when is it clear which topics we need
     let topics_to_subscribe = {
         let mut topics_to_subscribe = [
             Some(args.control_topic.as_str()),
@@ -145,10 +115,13 @@
         topics_to_subscribe
     };
 
-    consumer
-        .subscribe(&topics_to_subscribe)
-        .expect("Should subscribe to Kafka topics.");
->>>>>>> 6288568c
+    let consumer = supermusr_common::create_default_consumer(
+        &args.broker,
+        &args.username,
+        &args.password,
+        &args.consumer_group,
+        &topics_to_subscribe,
+    );
 
     let mut nexus_engine = NexusEngine::new(Some(&args.file_name));
 
