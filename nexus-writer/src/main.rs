--- conflicted
+++ resolved
@@ -17,12 +17,7 @@
         messages_received::{self, MessageKind},
         metric_names::{FAILURES, MESSAGES_PROCESSED, MESSAGES_RECEIVED},
     },
-<<<<<<< HEAD
-    record_metadata_fields_to_span,
-    spanned::{Spanned, SpannedMut},
-=======
     spanned::SpannedAggregator,
->>>>>>> 20984f86
     tracer::{OptionalHeaderTracerExt, TracerEngine, TracerOptions},
     CommonKafkaOpts,
 };
