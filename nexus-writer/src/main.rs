mod nexus;

use anyhow::Result;
use chrono::Duration;
use clap::Parser;
use nexus::NexusEngine;
use rdkafka::{
    consumer::{stream_consumer::StreamConsumer, CommitMode, Consumer},
    message::{BorrowedMessage, Message},
};
use std::{net::SocketAddr, path::PathBuf};
use supermusr_common::{
    init_tracer,
    spanned::{Spanned, SpannedMut},
    tracer::{OptionalHeaderTracerExt, TracerEngine, TracerOptions},
};
use supermusr_streaming_types::{
    aev2_frame_assembled_event_v2_generated::{
        frame_assembled_event_list_message_buffer_has_identifier,
        root_as_frame_assembled_event_list_message,
    },
    ecs_6s4t_run_stop_generated::{root_as_run_stop, run_stop_buffer_has_identifier},
    ecs_al00_alarm_generated::{alarm_buffer_has_identifier, root_as_alarm},
    ecs_f144_logdata_generated::{f_144_log_data_buffer_has_identifier, root_as_f_144_log_data},
    ecs_pl72_run_start_generated::{root_as_run_start, run_start_buffer_has_identifier},
    ecs_se00_data_generated::{
        root_as_se_00_sample_environment_data, se_00_sample_environment_data_buffer_has_identifier,
    },
};
use tokio::time;
<<<<<<< HEAD
use tracing::{debug, error, info_span, level_filters::LevelFilter, trace_span, warn};
=======
use tracing::{debug, level_filters::LevelFilter, trace_span, warn};
>>>>>>> fa1b3bbd

#[derive(Debug, Parser)]
#[clap(author, version, about)]
struct Cli {
    #[clap(long)]
    broker: String,

    #[clap(long)]
    username: Option<String>,

    #[clap(long)]
    password: Option<String>,

    #[clap(long)]
    consumer_group: String,

    #[clap(long)]
    control_topic: String,

    /// Kafka topic for sample environment messages
    #[clap(long)]
    sample_env_topic: String,

    /// Kafka topic for log environment messages
    #[clap(long)]
    log_topic: String,

    /// Kafka topic for alarm messages
    #[clap(long)]
    alarm_topic: String,

    #[clap(long)]
    frame_event_topic: String,

    #[clap(long)]
    file_name: PathBuf,

    #[clap(long, default_value = "200")]
    cache_poll_interval_ms: u64,

    #[clap(long, default_value = "2000")]
    cache_run_ttl_ms: i64,

    /// If set, then open-telemetry data is sent to the URL specified, otherwise the standard tracing subscriber is used
    #[clap(long)]
    otel_endpoint: Option<String>,

    /// If open-telemetry is used then the following log level is used
    #[clap(long, default_value = "info")]
    otel_level: LevelFilter,

    #[clap(long, default_value = "127.0.0.1:9090")]
    observability_address: SocketAddr,
}

#[tokio::main]
async fn main() -> Result<()> {
    let args = Cli::parse();

    let tracer = init_tracer!(TracerOptions::new(
        args.otel_endpoint.as_deref(),
        args.otel_level
    ));

    trace_span!("Args:").in_scope(|| debug!("{args:?}"));

    let consumer: StreamConsumer = supermusr_common::generate_kafka_client_config(
        &args.broker,
        &args.username,
        &args.password,
    )
    .set("group.id", &args.consumer_group)
    .set("enable.partition.eof", "false")
    .set("session.timeout.ms", "6000")
    .set("enable.auto.commit", "false")
    .create()?;

    //  This line can be simplified when is it clear which topics we need
    let topics_to_subscribe = {
        let mut topics_to_subscribe = [
            args.control_topic.as_str(),
            args.log_topic.as_str(),
            args.frame_event_topic.as_str(),
            args.sample_env_topic.as_str(),
            args.alarm_topic.as_str(),
        ]
        .into_iter()
        .collect::<Vec<&str>>();
        trace_span!("Topics in: ").in_scope(|| debug!("{topics_to_subscribe:?}"));
        topics_to_subscribe.sort();
        topics_to_subscribe.dedup();
        topics_to_subscribe
    };

    consumer
        .subscribe(&topics_to_subscribe)
        .expect("Should subscribe to Kafka topics.");

    let mut nexus_engine = NexusEngine::new(Some(&args.file_name));

    let mut nexus_write_interval =
        tokio::time::interval(time::Duration::from_millis(args.cache_poll_interval_ms));

    loop {
        tokio::select! {
            _ = nexus_write_interval.tick() => {
                nexus_engine.flush(&Duration::try_milliseconds(args.cache_run_ttl_ms).unwrap())?
            }
            event = consumer.recv() => {
                match event {
                    Err(e) => {
                        trace_span!("Kafka Error").in_scope(||warn!("{e}"))
                    },
                    Ok(msg) => {
                        process_kafka_message(&mut nexus_engine, tracer.is_some(), &msg);
                        consumer.commit_message(&msg, CommitMode::Async).unwrap();
                    }
                }
            }
        }
    }
}

// Handles Run Span for
macro_rules! link_current_span_to_run_span {
    ($run:ident, $span_name:literal) => {
        let cur_span = tracing::Span::current();
        match $run.span().get() {
            Ok(run_span) => run_span.in_scope(|| {
                info_span!($span_name).follows_from(cur_span);
            }),
            Err(e) => debug!("No run found. Error: {e}"),
        }
    };
}

#[tracing::instrument(skip_all)]
fn process_kafka_message(nexus_engine: &mut NexusEngine, use_otel: bool, msg: &BorrowedMessage) {
    msg.headers().conditional_extract_to_current_span(use_otel);

    debug!(
        "key: '{:?}', topic: {}, partition: {}, offset: {}, timestamp: {:?}",
        msg.key(),
        msg.topic(),
        msg.partition(),
        msg.offset(),
        msg.timestamp()
    );

    if let Some(payload) = msg.payload() {
        process_payload(nexus_engine, msg.topic(), payload);
    }
}

fn process_payload(nexus_engine: &mut NexusEngine, message_topic: &str, payload: &[u8]) {
    if frame_assembled_event_list_message_buffer_has_identifier(payload) {
        process_frame_assembled_event_list_message(nexus_engine, payload);
    } else if f_144_log_data_buffer_has_identifier(payload) {
        process_logdata_message(nexus_engine, payload);
    } else if se_00_sample_environment_data_buffer_has_identifier(payload) {
        process_sample_environment_message(nexus_engine, payload);
    } else if alarm_buffer_has_identifier(payload) {
        process_alarm_message(nexus_engine, payload);
    } else if run_start_buffer_has_identifier(payload) {
        process_run_start_message(nexus_engine, payload);
    } else if run_stop_buffer_has_identifier(payload) {
        process_run_stop_message(nexus_engine, payload);
    } else {
        warn!("Incorrect message identifier on topic \"{message_topic}\"");
        debug!("Payload size: {}", payload.len());
    }
}

fn process_frame_assembled_event_list_message(nexus_engine: &mut NexusEngine, payload: &[u8]) {
    match root_as_frame_assembled_event_list_message(payload) {
        Ok(data) => match nexus_engine.process_event_list(&data) {
            Ok(run) => {
                if let Some(run) = run {
                    link_current_span_to_run_span!(run, "Frame Event List");
                }
            }
            Err(e) => warn!("Failed to save frame assembled event list to file: {}", e),
        },
        Err(e) => {
            warn!("Failed to parse message: {}", e);
        }
    }
}

fn process_run_start_message(nexus_engine: &mut NexusEngine, payload: &[u8]) {
    match root_as_run_start(payload) {
        Ok(data) => match nexus_engine.start_command(data) {
            Ok(run) => {
                run.span_mut().init(info_span!(target: "otel", parent: None, "Run")).unwrap();
                link_current_span_to_run_span!(run, "Run Start Command");
            }
            Err(e) => warn!("Start command ({data:?}) failed {e}"),
        },
        Err(e) => {
            warn!("Failed to parse message: {}", e);
        }
    }
}

fn process_run_stop_message(nexus_engine: &mut NexusEngine, payload: &[u8]) {
    match root_as_run_stop(payload) {
        Ok(data) => match nexus_engine.stop_command(data) {
            Ok(run) => {
                link_current_span_to_run_span!(run, "Run Stop Command");
            }
            Err(e) => warn!("Stop command ({data:?}) failed {e}"),
        },
        Err(e) => {
            warn!("Failed to parse message: {}", e);
        }
    }
}

fn process_sample_environment_message(nexus_engine: &mut NexusEngine, payload: &[u8]) {
    match root_as_se_00_sample_environment_data(payload) {
        Ok(data) => match nexus_engine.sample_envionment(data) {
            Ok(run) => {
                if let Some(run) = run {
                    link_current_span_to_run_span!(run, "Sample Environment Log");
                }
            }
            Err(e) => warn!("Sample environment ({data:?}) failed {e}"),
        },
        Err(e) => {
            warn!("Failed to parse message: {}", e);
        }
    }
}

fn process_alarm_message(nexus_engine: &mut NexusEngine, payload: &[u8]) {
    match root_as_alarm(payload) {
        Ok(data) => match nexus_engine.alarm(data) {
            Ok(run) => {
                if let Some(run) = run {
                    link_current_span_to_run_span!(run, "Alarm");
                }
            }
            Err(e) => warn!("Alarm ({data:?}) failed {e}"),
        },
        Err(e) => {
            warn!("Failed to parse message: {}", e);
        }
    }
}

fn process_logdata_message(nexus_engine: &mut NexusEngine, payload: &[u8]) {
    match root_as_f_144_log_data(payload) {
        Ok(data) => match nexus_engine.logdata(&data) {
            Ok(run) => {
                if let Some(run) = run {
                    link_current_span_to_run_span!(run, "Run Log Data");
                }
            }
            Err(e) => warn!("Run Log Data ({data:?}) failed. Error: {e}"),
        },
        Err(e) => {
            warn!("Failed to parse message: {}", e);
        }
    }
}<|MERGE_RESOLUTION|>--- conflicted
+++ resolved
@@ -28,11 +28,7 @@
     },
 };
 use tokio::time;
-<<<<<<< HEAD
-use tracing::{debug, error, info_span, level_filters::LevelFilter, trace_span, warn};
-=======
-use tracing::{debug, level_filters::LevelFilter, trace_span, warn};
->>>>>>> fa1b3bbd
+use tracing::{debug, info_span, level_filters::LevelFilter, trace_span, warn};
 
 #[derive(Debug, Parser)]
 #[clap(author, version, about)]
