---
name: CI

on:
  push:
    branches:
      - main
    tags:
      - 'v*'
  pull_request:

jobs:
  formatting-and-quality:
    name: Formatting and Quality
    runs-on: ubuntu-latest

    steps:
      - uses: actions/checkout@v4
<<<<<<< HEAD
      - uses: DeterminateSystems/nix-installer-action@v7
      - uses: DeterminateSystems/magic-nix-cache-action@v2
=======
      - uses: DeterminateSystems/nix-installer-action@v9
      # - uses: DeterminateSystems/magic-nix-cache-action@v2 (temporarily disabled due to https://github.com/DeterminateSystems/magic-nix-cache/issues/32)
>>>>>>> 58a68dca

      # Evaluate the devshell here so that the time reported for subsequent
      # steps that use it reflect what is actually done there.
      - name: Evaluate devshell
        run: nix develop

      - name: Format
        run: nix develop --command treefmt --fail-on-change

      - name: Clippy
<<<<<<< HEAD
        run: nix develop --command cargo clippy --all-targets
=======
        run: nix develop --command cargo clippy --all-targets -- -D warnings
>>>>>>> 58a68dca

      - name: Repository cleanliness
        run: git diff --exit-code

      - name: Test
        run: nix build -L --no-sandbox .#test

  build:
    name: Build
    needs:
      - formatting-and-quality
    runs-on: ubuntu-latest

    strategy:
      matrix:
        package:
<<<<<<< HEAD
=======
          - digitiser-aggregator
>>>>>>> 58a68dca
          - events-to-histogram
          - kafka-daq-report
          - nexus-writer
          - run-simulator
          - simulator
          - stream-to-file
          - trace-archiver
<<<<<<< HEAD
=======
          - trace-archiver-tdengine
>>>>>>> 58a68dca
          - trace-reader
          - trace-to-events

    steps:
      - uses: actions/checkout@v4
<<<<<<< HEAD
      - uses: DeterminateSystems/nix-installer-action@v7
      - uses: DeterminateSystems/magic-nix-cache-action@v2
=======
      - uses: DeterminateSystems/nix-installer-action@v9
      # - uses: DeterminateSystems/magic-nix-cache-action@v2 (temporarily disabled due to https://github.com/DeterminateSystems/magic-nix-cache/issues/32)
>>>>>>> 58a68dca

      # Evaluate the devshell here so that the time reported for subsequent
      # steps that use it reflect what is actually done there.
      - name: Evaluate devshell
        run: nix develop

      - name: Build
        run: nix build -L .#${{ matrix.package }}

      - name: Build and push container image
        if: ${{ github.ref_name == 'main' || github.ref_type == 'tag' }}
        run: |
          set -x

          # Build image via Nix and take the resulting path as the local container registry
          local_cr="docker-archive://$(nix build .#${{ matrix.package }}-container-image --no-link --print-out-paths)"

          # The container registry to push images to (GHCR)
          remote_cr="docker://ghcr.io/stfc-icd-research-and-design/supermusr-${{ matrix.package }}"
          remote_cr_creds="${{ github.repository_owner }}:${{ github.token }}"

          # Push image using the Git ref name as the image tag (i.e. "main" or the tag name)
          skopeo copy --dest-creds="$remote_cr_creds" "$local_cr" "$remote_cr:${{ github.ref_name }}"

          # Push image using the Git SHA as the image tag
          skopeo copy --dest-creds="$remote_cr_creds" "$local_cr" "$remote_cr:${{ github.sha }}"

          # If the trigger was a tag (i.e. a release)
          if [[ "${{ github.ref_type }}" == 'tag' ]]; then
            skopeo copy --dest-creds="$remote_cr_creds" "$local_cr" "$remote_cr:latest"
          fi<|MERGE_RESOLUTION|>--- conflicted
+++ resolved
@@ -16,13 +16,8 @@
 
     steps:
       - uses: actions/checkout@v4
-<<<<<<< HEAD
-      - uses: DeterminateSystems/nix-installer-action@v7
-      - uses: DeterminateSystems/magic-nix-cache-action@v2
-=======
       - uses: DeterminateSystems/nix-installer-action@v9
       # - uses: DeterminateSystems/magic-nix-cache-action@v2 (temporarily disabled due to https://github.com/DeterminateSystems/magic-nix-cache/issues/32)
->>>>>>> 58a68dca
 
       # Evaluate the devshell here so that the time reported for subsequent
       # steps that use it reflect what is actually done there.
@@ -33,11 +28,7 @@
         run: nix develop --command treefmt --fail-on-change
 
       - name: Clippy
-<<<<<<< HEAD
-        run: nix develop --command cargo clippy --all-targets
-=======
         run: nix develop --command cargo clippy --all-targets -- -D warnings
->>>>>>> 58a68dca
 
       - name: Repository cleanliness
         run: git diff --exit-code
@@ -54,10 +45,7 @@
     strategy:
       matrix:
         package:
-<<<<<<< HEAD
-=======
           - digitiser-aggregator
->>>>>>> 58a68dca
           - events-to-histogram
           - kafka-daq-report
           - nexus-writer
@@ -65,22 +53,14 @@
           - simulator
           - stream-to-file
           - trace-archiver
-<<<<<<< HEAD
-=======
           - trace-archiver-tdengine
->>>>>>> 58a68dca
           - trace-reader
           - trace-to-events
 
     steps:
       - uses: actions/checkout@v4
-<<<<<<< HEAD
-      - uses: DeterminateSystems/nix-installer-action@v7
-      - uses: DeterminateSystems/magic-nix-cache-action@v2
-=======
       - uses: DeterminateSystems/nix-installer-action@v9
       # - uses: DeterminateSystems/magic-nix-cache-action@v2 (temporarily disabled due to https://github.com/DeterminateSystems/magic-nix-cache/issues/32)
->>>>>>> 58a68dca
 
       # Evaluate the devshell here so that the time reported for subsequent
       # steps that use it reflect what is actually done there.
