{
  inputs = {
    nixpkgs.url = "github:NixOS/nixpkgs";

    fenix = {
      url = "github:nix-community/fenix";
      inputs.nixpkgs.follows = "nixpkgs";
    };

    naersk.url = "github:nix-community/naersk";
  };

  outputs = {
    self,
    nixpkgs,
    flake-utils,
    fenix,
    naersk,
  }:
    flake-utils.lib.eachDefaultSystem (
      system: let
        pkgs = (import nixpkgs) {
          inherit system;
          overlays = [
<<<<<<< HEAD
            (import ./nix/overlays/hdf5.nix)
=======
            ( import ./nix/overlays/hdf5.nix )
>>>>>>> 60071989
          ];
        };

        toolchain = fenix.packages.${system}.toolchainOf {
          channel = "1.72";
          date = "2023-09-19";
          sha256 = "dxE7lmCFWlq0nl/wKcmYvpP9zqQbBitAQgZ1zx9Ooik=";
        };

        naersk' = pkgs.callPackage naersk {
          cargo = toolchain.rust;
          rustc = toolchain.rust;
        };

        ws_cargo_toml = builtins.readFile ./Cargo.toml;
        ws_cargo = builtins.fromTOML ws_cargo_toml;

        version = ws_cargo.workspace.package.version;
        git_revision = self.shortRev or self.dirtyShortRev;

        hdf5-joined = pkgs.symlinkJoin {
          name = "hdf5";
          paths = with pkgs; [hdf5 hdf5.dev];
        };
        nativeBuildInputs = with pkgs; [cmake flatbuffers hdf5-joined perl tcl pkg-config];
        buildInputs = with pkgs; [openssl cyrus_sasl hdf5-joined];
      in {
        devShell = pkgs.mkShell {
          nativeBuildInputs = nativeBuildInputs ++ [toolchain.toolchain];
          packages = with pkgs; [nix skopeo alejandra treefmt];
        };

        packages =
          {
            clippy = naersk'.buildPackage {
              src = ./.;
              nativeBuildInputs = nativeBuildInputs;
              buildInputs = buildInputs;
              HDF5_DIR = "${hdf5-joined}";
              mode = "clippy";
            };

            test = naersk'.buildPackage {
              src = ./.;
              nativeBuildInputs = nativeBuildInputs;
              buildInputs = buildInputs;
              HDF5_DIR = "${hdf5-joined}";
              mode = "test";
              # Ensure detailed test output appears in nix build log
              cargoTestOptions = x: x ++ ["1>&2"];
            };
          }
          // import ./events-to-histogram {inherit pkgs naersk' version git_revision nativeBuildInputs buildInputs;}
          // import ./kafka-daq-report {inherit pkgs naersk' version git_revision nativeBuildInputs buildInputs;}
          // import ./simulator {inherit pkgs naersk' version git_revision nativeBuildInputs buildInputs;}
          // import ./stream-to-file {inherit pkgs naersk' version git_revision nativeBuildInputs buildInputs hdf5-joined;}
          // import ./trace-archiver {inherit pkgs naersk' version git_revision nativeBuildInputs buildInputs hdf5-joined;}
          // import ./trace-to-events {inherit pkgs naersk' version git_revision nativeBuildInputs buildInputs;};
      }
    );
}<|MERGE_RESOLUTION|>--- conflicted
+++ resolved
@@ -22,11 +22,7 @@
         pkgs = (import nixpkgs) {
           inherit system;
           overlays = [
-<<<<<<< HEAD
-            (import ./nix/overlays/hdf5.nix)
-=======
             ( import ./nix/overlays/hdf5.nix )
->>>>>>> 60071989
           ];
         };
 
