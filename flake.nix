--- conflicted
+++ resolved
@@ -9,8 +9,7 @@
 
     naersk.url = "github:nix-community/naersk";
   };
-
-<<<<<<< HEAD
+/*
   outputs = { self, nixpkgs }:
     let
       allSystems = [
@@ -38,7 +37,7 @@
             rdkafka
             tdengine
           ]) ++ pkgs.lib.optionals pkgs.stdenv.isDarwin (with pkgs; [ libiconv ]);
-=======
+          */
   outputs = {
     self,
     nixpkgs,
@@ -52,8 +51,8 @@
           inherit system;
           overlays = [
             (import ./nix/overlays/hdf5.nix)
+            (import ./nix/overlays/tdengine.nix)
           ];
->>>>>>> af339c29
         };
 
         toolchain = fenix.packages.${system}.toolchainOf {
