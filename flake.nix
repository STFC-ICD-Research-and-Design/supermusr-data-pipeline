{
  inputs = {
    nixpkgs.url = "github:NixOS/nixpkgs";

    fenix = {
      url = "github:nix-community/fenix";
      inputs.nixpkgs.follows = "nixpkgs";
    };

    naersk.url = "github:nix-community/naersk";
  };
  outputs = {
    self,
    nixpkgs,
    flake-utils,
    fenix,
    naersk,
  }:
    flake-utils.lib.eachDefaultSystem (
      system: let
        pkgs = (import nixpkgs) {
          inherit system;
          overlays = [
            (import ./nix/overlays/hdf5.nix)
          ];
        };

        toolchain = fenix.packages.${system}.toolchainOf {
          channel = "1.72";
          date = "2023-09-19";
          sha256 = "dxE7lmCFWlq0nl/wKcmYvpP9zqQbBitAQgZ1zx9Ooik=";
        };

        naersk' = pkgs.callPackage naersk {
          cargo = toolchain.rust;
          rustc = toolchain.rust;
        };

        ws_cargo_toml = builtins.readFile ./Cargo.toml;
        ws_cargo = builtins.fromTOML ws_cargo_toml;

        version = ws_cargo.workspace.package.version;
        git_revision = self.shortRev or self.dirtyShortRev;

        hdf5-joined = pkgs.symlinkJoin {
          name = "hdf5";
          paths = with pkgs; [hdf5 hdf5.dev];
        };
<<<<<<< HEAD
        nativeBuildInputs = with pkgs; [cmake flatbuffers hdf5-joined perl tcl pkg-config zstd libz];
        buildInputs = with pkgs; [openssl cyrus_sasl hdf5-joined zstd libz];
=======
        nativeBuildInputs = with pkgs; [cmake flatbuffers hdf5-joined perl tcl pkg-config];
        buildInputs = with pkgs; [openssl cyrus_sasl hdf5-joined];

        lintingRustFlags = "-D unused-crate-dependencies";
>>>>>>> 0f007203
      in {
        devShell = pkgs.mkShell {
          nativeBuildInputs = nativeBuildInputs ++ [toolchain.toolchain];
          buildInputs = buildInputs;

          packages = with pkgs; [
            # Newer version of nix is required to use `dirtyShortRev`
            nix

            # Code formatting tools
            alejandra
            treefmt

            # Container image management
            skopeo
          ];
          RUSTFLAGS = lintingRustFlags;
          HDF5_DIR = "${hdf5-joined}";
        };

        packages =
          {
            test = naersk'.buildPackage {
              mode = "test";
              src = ./.;

              nativeBuildInputs = nativeBuildInputs;
              buildInputs = buildInputs;
              HDF5_DIR = "${hdf5-joined}";

              # Ensure detailed test output appears in nix build log
              cargoTestOptions = x: x ++ ["1>&2"];
            };
          }
          // import ./events-to-histogram {inherit pkgs naersk' version git_revision nativeBuildInputs buildInputs;}
          // import ./simulator {inherit pkgs naersk' version git_revision nativeBuildInputs buildInputs;}
          // import ./stream-to-file {inherit pkgs naersk' version git_revision nativeBuildInputs buildInputs hdf5-joined;}
          // import ./trace-archiver {inherit pkgs naersk' version git_revision nativeBuildInputs buildInputs hdf5-joined;}
          // import ./trace-archiver-tdengine {inherit pkgs naersk' version git_revision nativeBuildInputs buildInputs hdf5-joined;}
          // import ./trace-reader {inherit pkgs naersk' version git_revision nativeBuildInputs buildInputs;}
          // import ./trace-to-events {inherit pkgs naersk' version git_revision nativeBuildInputs buildInputs;};
      }
    );
}<|MERGE_RESOLUTION|>--- conflicted
+++ resolved
@@ -46,15 +46,10 @@
           name = "hdf5";
           paths = with pkgs; [hdf5 hdf5.dev];
         };
-<<<<<<< HEAD
-        nativeBuildInputs = with pkgs; [cmake flatbuffers hdf5-joined perl tcl pkg-config zstd libz];
-        buildInputs = with pkgs; [openssl cyrus_sasl hdf5-joined zstd libz];
-=======
         nativeBuildInputs = with pkgs; [cmake flatbuffers hdf5-joined perl tcl pkg-config];
         buildInputs = with pkgs; [openssl cyrus_sasl hdf5-joined];
 
         lintingRustFlags = "-D unused-crate-dependencies";
->>>>>>> 0f007203
       in {
         devShell = pkgs.mkShell {
           nativeBuildInputs = nativeBuildInputs ++ [toolchain.toolchain];
