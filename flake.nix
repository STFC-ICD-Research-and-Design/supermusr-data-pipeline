--- conflicted
+++ resolved
@@ -92,10 +92,7 @@
           // import ./simulator {inherit pkgs naersk' version git_revision nativeBuildInputs buildInputs;}
           // import ./stream-to-file {inherit pkgs naersk' version git_revision nativeBuildInputs buildInputs hdf5-joined;}
           // import ./trace-archiver {inherit pkgs naersk' version git_revision nativeBuildInputs buildInputs hdf5-joined;}
-<<<<<<< HEAD
-=======
           // import ./trace-archiver-tdengine {inherit pkgs naersk' version git_revision nativeBuildInputs buildInputs;}
->>>>>>> 9485a2c7
           // import ./trace-reader {inherit pkgs naersk' version git_revision nativeBuildInputs buildInputs;}
           // import ./trace-to-events {inherit pkgs naersk' version git_revision nativeBuildInputs buildInputs;};
       }
