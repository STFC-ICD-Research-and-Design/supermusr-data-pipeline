{
  inputs = {
    nixpkgs.url = "github:NixOS/nixpkgs";

    fenix = {
      url = "github:nix-community/fenix";
      inputs.nixpkgs.follows = "nixpkgs";
    };

    naersk.url = "github:nix-community/naersk";
  };

  outputs = {
    self,
    nixpkgs,
    flake-utils,
    fenix,
    naersk,
  }:
    flake-utils.lib.eachDefaultSystem (
      system: let
        pkgs = (import nixpkgs) {
          inherit system;
          overlays = [
            (import ./nix/overlays/hdf5.nix)
          ];
        };

        toolchain = fenix.packages.${system}.toolchainOf {
          channel = "1.75";
          date = "2023-12-28";
          sha256 = "SXRtAuO4IqNOQq+nLbrsDFbVk+3aVA8NNpSZsKlVH/8=";
        };

        naersk' = pkgs.callPackage naersk {
          cargo = toolchain.rust;
          rustc = toolchain.rust;
        };

        workspaceCargo = builtins.fromTOML (builtins.readFile ./Cargo.toml);
        version = workspaceCargo.workspace.package.version;
        gitRevision = self.shortRev or self.dirtyShortRev;

        hdf5-joined = pkgs.symlinkJoin {
          name = "hdf5";
          paths = with pkgs; [hdf5 hdf5.dev];
        };
        nativeBuildInputs = with pkgs; [cmake flatbuffers hdf5-joined perl tcl pkg-config];
        buildInputs = with pkgs; [openssl cyrus_sasl hdf5-joined];

        lintingRustFlags = "-D unused-crate-dependencies";
      in {
        devShell = pkgs.mkShell {
          nativeBuildInputs = nativeBuildInputs ++ [toolchain.toolchain];
          buildInputs = buildInputs;

          packages = with pkgs; [
            # Code formatting tools
            alejandra
            treefmt
            mdl

            # Container image management
            skopeo
          ];

          RUSTFLAGS = lintingRustFlags;
          HDF5_DIR = "${hdf5-joined}";
        };

        packages =
<<<<<<< HEAD
          {
            test = naersk'.buildPackage {
              mode = "test";
              src = ./.;

              nativeBuildInputs = nativeBuildInputs;
              buildInputs = buildInputs;
              HDF5_DIR = "${hdf5-joined}";

              # Ensure detailed test output appears in nix build log
              cargoTestOptions = x: x ++ ["1>&2"];
            };
          }
          // import ./diagnostics {inherit pkgs naersk' version git_revision nativeBuildInputs buildInputs;}
          // import ./digitiser-aggregator {inherit pkgs naersk' version git_revision nativeBuildInputs buildInputs;}
          // import ./nexus-writer {inherit pkgs naersk' version git_revision nativeBuildInputs buildInputs hdf5-joined;}
          // import ./run-simulator {inherit pkgs naersk' version git_revision nativeBuildInputs buildInputs;}
          // import ./simulator {inherit pkgs naersk' version git_revision nativeBuildInputs buildInputs;}
          // import ./stream-to-file {inherit pkgs naersk' version git_revision nativeBuildInputs buildInputs hdf5-joined;}
          // import ./trace-archiver {inherit pkgs naersk' version git_revision nativeBuildInputs buildInputs hdf5-joined;}
          // import ./trace-archiver-tdengine {inherit pkgs naersk' version git_revision nativeBuildInputs buildInputs;}
          // import ./trace-reader {inherit pkgs naersk' version git_revision nativeBuildInputs buildInputs;}
          // import ./trace-to-events {inherit pkgs naersk' version git_revision nativeBuildInputs buildInputs;};
=======
          import ./digitiser-aggregator {inherit pkgs naersk' version gitRevision nativeBuildInputs buildInputs;}
          // import ./kafka-daq-report {inherit pkgs naersk' version gitRevision nativeBuildInputs buildInputs;}
          // import ./nexus-writer {inherit pkgs naersk' version gitRevision nativeBuildInputs buildInputs hdf5-joined;}
          // import ./run-simulator {inherit pkgs naersk' version gitRevision nativeBuildInputs buildInputs;}
          // import ./simulator {inherit pkgs naersk' version gitRevision nativeBuildInputs buildInputs;}
          // import ./trace-archiver {inherit pkgs naersk' version gitRevision nativeBuildInputs buildInputs hdf5-joined;}
          // import ./trace-archiver-hdf5 {inherit pkgs naersk' version gitRevision nativeBuildInputs buildInputs hdf5-joined;}
          // import ./trace-archiver-tdengine {inherit pkgs naersk' version gitRevision nativeBuildInputs buildInputs;}
          // import ./trace-reader {inherit pkgs naersk' version gitRevision nativeBuildInputs buildInputs;}
          // import ./trace-telemetry-exporter {inherit pkgs naersk' version gitRevision nativeBuildInputs buildInputs;}
          // import ./trace-to-events {inherit pkgs naersk' version gitRevision nativeBuildInputs buildInputs;};
>>>>>>> 4e5771ce
      }
    );
}<|MERGE_RESOLUTION|>--- conflicted
+++ resolved
@@ -69,7 +69,6 @@
         };
 
         packages =
-<<<<<<< HEAD
           {
             test = naersk'.buildPackage {
               mode = "test";
@@ -90,22 +89,11 @@
           // import ./simulator {inherit pkgs naersk' version git_revision nativeBuildInputs buildInputs;}
           // import ./stream-to-file {inherit pkgs naersk' version git_revision nativeBuildInputs buildInputs hdf5-joined;}
           // import ./trace-archiver {inherit pkgs naersk' version git_revision nativeBuildInputs buildInputs hdf5-joined;}
+          // import ./trace-archiver-hdf5 {inherit pkgs naersk' version gitRevision nativeBuildInputs buildInputs hdf5-joined;}
           // import ./trace-archiver-tdengine {inherit pkgs naersk' version git_revision nativeBuildInputs buildInputs;}
           // import ./trace-reader {inherit pkgs naersk' version git_revision nativeBuildInputs buildInputs;}
+          // import ./trace-telemetry-exporter {inherit pkgs naersk' version gitRevision nativeBuildInputs buildInputs;}
           // import ./trace-to-events {inherit pkgs naersk' version git_revision nativeBuildInputs buildInputs;};
-=======
-          import ./digitiser-aggregator {inherit pkgs naersk' version gitRevision nativeBuildInputs buildInputs;}
-          // import ./kafka-daq-report {inherit pkgs naersk' version gitRevision nativeBuildInputs buildInputs;}
-          // import ./nexus-writer {inherit pkgs naersk' version gitRevision nativeBuildInputs buildInputs hdf5-joined;}
-          // import ./run-simulator {inherit pkgs naersk' version gitRevision nativeBuildInputs buildInputs;}
-          // import ./simulator {inherit pkgs naersk' version gitRevision nativeBuildInputs buildInputs;}
-          // import ./trace-archiver {inherit pkgs naersk' version gitRevision nativeBuildInputs buildInputs hdf5-joined;}
-          // import ./trace-archiver-hdf5 {inherit pkgs naersk' version gitRevision nativeBuildInputs buildInputs hdf5-joined;}
-          // import ./trace-archiver-tdengine {inherit pkgs naersk' version gitRevision nativeBuildInputs buildInputs;}
-          // import ./trace-reader {inherit pkgs naersk' version gitRevision nativeBuildInputs buildInputs;}
-          // import ./trace-telemetry-exporter {inherit pkgs naersk' version gitRevision nativeBuildInputs buildInputs;}
-          // import ./trace-to-events {inherit pkgs naersk' version gitRevision nativeBuildInputs buildInputs;};
->>>>>>> 4e5771ce
       }
     );
 }