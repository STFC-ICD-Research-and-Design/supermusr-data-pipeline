{
  inputs = {
    nixpkgs.url = "github:NixOS/nixpkgs";

    fenix = {
      url = "github:nix-community/fenix";
      inputs.nixpkgs.follows = "nixpkgs";
    };

    naersk.url = "github:nix-community/naersk";
  };

  outputs = {
    self,
    nixpkgs,
    flake-utils,
    fenix,
    naersk,
  }:
    flake-utils.lib.eachDefaultSystem (
      system: let
        pkgs = (import nixpkgs) {
          inherit system;
          overlays = [
            (import ./nix/overlays/hdf5.nix)
          ];
        };

        toolchain = fenix.packages.${system}.toolchainOf {
          channel = "1.72";
          date = "2023-09-19";
          sha256 = "dxE7lmCFWlq0nl/wKcmYvpP9zqQbBitAQgZ1zx9Ooik=";
        };

        naersk' = pkgs.callPackage naersk {
          cargo = toolchain.rust;
          rustc = toolchain.rust;
        };

        ws_cargo_toml = builtins.readFile ./Cargo.toml;
        ws_cargo = builtins.fromTOML ws_cargo_toml;

        version = ws_cargo.workspace.package.version;
        git_revision = self.shortRev or self.dirtyShortRev;

        hdf5-joined = pkgs.symlinkJoin {
          name = "hdf5";
          paths = with pkgs; [hdf5 hdf5.dev];
        };
        nativeBuildInputs = with pkgs; [cmake flatbuffers hdf5-joined perl tcl pkg-config];
        buildInputs = with pkgs; [openssl cyrus_sasl hdf5-joined];

        lintingRustFlags = "-D unused-crate-dependencies";
      in {
        devShell = pkgs.mkShell {
          nativeBuildInputs = nativeBuildInputs ++ [toolchain.toolchain];
          buildInputs = buildInputs;

          packages = with pkgs; [
            # Newer version of nix is required to use `dirtyShortRev`
            nix

            # Code formatting tools
            alejandra
            treefmt

            # Container image management
            skopeo
          ];
          RUSTFLAGS = lintingRustFlags;
          HDF5_DIR = "${hdf5-joined}";
        };

        packages =
          {
            test = naersk'.buildPackage {
              mode = "test";
              src = ./.;

              nativeBuildInputs = nativeBuildInputs;
              buildInputs = buildInputs;
              HDF5_DIR = "${hdf5-joined}";

              # Ensure detailed test output appears in nix build log
              cargoTestOptions = x: x ++ ["1>&2"];
            };
          }
          // import ./events-to-histogram {inherit pkgs naersk' version git_revision nativeBuildInputs buildInputs;}
          // import ./simulator {inherit pkgs naersk' version git_revision nativeBuildInputs buildInputs;}
          // import ./stream-to-file {inherit pkgs naersk' version git_revision nativeBuildInputs buildInputs hdf5-joined;}
          // import ./trace-archiver {inherit pkgs naersk' version git_revision nativeBuildInputs buildInputs hdf5-joined;}
<<<<<<< HEAD
          // import ./trace-archiver-tdengine {inherit pkgs naersk' version git_revision nativeBuildInputs buildInputs;}
=======
          // import ./trace-reader {inherit pkgs naersk' version git_revision nativeBuildInputs buildInputs;}
>>>>>>> 4ee9bb3e
          // import ./trace-to-events {inherit pkgs naersk' version git_revision nativeBuildInputs buildInputs;};
      }
    );
}<|MERGE_RESOLUTION|>--- conflicted
+++ resolved
@@ -89,11 +89,8 @@
           // import ./simulator {inherit pkgs naersk' version git_revision nativeBuildInputs buildInputs;}
           // import ./stream-to-file {inherit pkgs naersk' version git_revision nativeBuildInputs buildInputs hdf5-joined;}
           // import ./trace-archiver {inherit pkgs naersk' version git_revision nativeBuildInputs buildInputs hdf5-joined;}
-<<<<<<< HEAD
           // import ./trace-archiver-tdengine {inherit pkgs naersk' version git_revision nativeBuildInputs buildInputs;}
-=======
           // import ./trace-reader {inherit pkgs naersk' version git_revision nativeBuildInputs buildInputs;}
->>>>>>> 4ee9bb3e
           // import ./trace-to-events {inherit pkgs naersk' version git_revision nativeBuildInputs buildInputs;};
       }
     );
