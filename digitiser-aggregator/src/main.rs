--- conflicted
+++ resolved
@@ -119,12 +119,6 @@
     producer: &FutureProducer,
     msg: &BorrowedMessage<'_>,
 ) {
-<<<<<<< HEAD
-    let span = trace_span!("Event Formation Message");
-    let _guard = span.enter();
-
-=======
->>>>>>> e9d044e9
     if args.otel_endpoint.is_some() {
         if let Some(headers) = msg.headers() {
             debug!("Kafka Header Found");
