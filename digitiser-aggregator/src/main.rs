--- conflicted
+++ resolved
@@ -162,15 +162,7 @@
     output_topic: &str,
 ) {
     if let Some(frame) = cache.poll() {
-<<<<<<< HEAD
-        let span = frame
-            .span()
-            .get()
-            .expect("Get span from aggregated frame")
-            .clone();
-=======
         let span = frame.span().get().unwrap().clone();
->>>>>>> eaaa400b
         let data: Vec<u8> = frame.into();
 
         let future_record = FutureRecord::to(output_topic)
