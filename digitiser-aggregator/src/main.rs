mod data;
mod frame;

use crate::data::EventData;
use clap::Parser;
use frame::FrameCache;
use metrics::counter;
use metrics_exporter_prometheus::PrometheusBuilder;
use rdkafka::{
    consumer::{CommitMode, Consumer},
    message::{BorrowedMessage, Message},
    producer::{FutureProducer, FutureRecord},
    util::Timeout,
};
use std::{fmt::Debug, net::SocketAddr, time::Duration};
use supermusr_common::{
    init_tracer,
    metrics::{
        failures::{self, FailureKind},
        messages_received::{self, MessageKind},
        metric_names::{FAILURES, FRAMES_SENT, MESSAGES_PROCESSED, MESSAGES_RECEIVED},
    },
    spanned::{FindSpanMut, Spanned},
    tracer::{FutureRecordTracerExt, OptionalHeaderTracerExt, TracerEngine, TracerOptions},
    CommonKafkaOpts, DigitizerId,
};
use supermusr_streaming_types::{
    dev2_digitizer_event_v2_generated::{
        digitizer_event_list_message_buffer_has_identifier, root_as_digitizer_event_list_message,
        DigitizerEventListMessage,
    },
    FrameMetadata,
};
use tokio::task::JoinSet;
use tracing::{debug, error, info_span, level_filters::LevelFilter, warn, Instrument};

const TIMESTAMP_FORMAT: &str = "%Y-%m-%dT%H:%M:%S%.f%z";

#[derive(Debug, Parser)]
#[clap(author, version, about)]
struct Cli {
    #[clap(flatten)]
    common_kafka_options: CommonKafkaOpts,

    /// Kafka consumer group
    #[clap(long = "group")]
    consumer_group: String,

    /// Kafka topic on which to listen for per digitiser event messages
    #[clap(long)]
    input_topic: String,

    /// Kafka topic on which to emit frame assembled event messages
    #[clap(long)]
    output_topic: String,

    /// A list of expected digitiser IDs.
    /// A frame is only "complete" when a message has been received from each of these IDs.
    #[clap(short, long)]
    digitiser_ids: Vec<DigitizerId>,

    /// Frame TTL in milliseconds.
    /// The time in which messages for a given frame must have been received from all digitisers.
    #[clap(long, default_value = "500")]
    frame_ttl_ms: u64,

    /// Frame cache poll interval in milliseconds.
    /// This may affect the rate at which incomplete frames are transmitted.
    #[clap(long, default_value = "500")]
    cache_poll_ms: u64,

    /// Endpoint on which Prometheus text format metrics are available
    #[clap(long, env, default_value = "127.0.0.1:9090")]
    observability_address: SocketAddr,

    /// If set, then OpenTelemetry data is sent to the URL specified, otherwise the standard tracing subscriber is used
    #[clap(long)]
    otel_endpoint: Option<String>,

    /// The reporting level to use for OpenTelemetry
    #[clap(long, default_value = "info")]
    otel_level: LevelFilter,
}

#[tokio::main]
async fn main() {
    let args = Cli::parse();

    let tracer = init_tracer!(TracerOptions::new(
        args.otel_endpoint.as_deref(),
        args.otel_level
    ));

    let kafka_opts = args.common_kafka_options;

    let consumer = supermusr_common::create_default_consumer(
        &kafka_opts.broker,
        &kafka_opts.username,
        &kafka_opts.password,
        &args.consumer_group,
        &[args.input_topic.as_str()],
    );

    let producer = supermusr_common::generate_kafka_client_config(
        &kafka_opts.broker,
        &kafka_opts.username,
        &kafka_opts.password,
    )
    .create()
    .expect("Kafka producer should be created");

    let ttl = Duration::from_millis(args.frame_ttl_ms);

    let mut cache = FrameCache::<EventData>::new(ttl, args.digitiser_ids.clone());

    // Install exporter and register metrics
    let builder = PrometheusBuilder::new();
    builder
        .with_http_listener(args.observability_address)
        .install()
        .expect("Prometheus metrics exporter should be setup");

    metrics::describe_counter!(
        MESSAGES_RECEIVED,
        metrics::Unit::Count,
        "Number of messages received"
    );
    metrics::describe_counter!(
        MESSAGES_PROCESSED,
        metrics::Unit::Count,
        "Number of messages processed"
    );
    metrics::describe_counter!(
        FAILURES,
        metrics::Unit::Count,
        "Number of failures encountered"
    );
    metrics::describe_counter!(
        FRAMES_SENT,
        metrics::Unit::Count,
        "Number of complete frames sent by the aggregator"
    );

    let mut kafka_producer_thread_set = JoinSet::new();

    let mut cache_poll_interval = tokio::time::interval(Duration::from_millis(args.cache_poll_ms));
    loop {
        tokio::select! {
            event = consumer.recv() => {
                match event {
                    Ok(msg) => {
                        process_kafka_message(tracer.use_otel(), &mut kafka_producer_thread_set, &mut cache, &producer, &args.output_topic, &msg).await;
                        consumer.commit_message(&msg, CommitMode::Async)
                            .unwrap();
                    }
                    Err(e) => warn!("Kafka error: {}", e),
                };
            }
            _ = cache_poll_interval.tick() => {
                cache_poll(tracer.use_otel(), &mut kafka_producer_thread_set, &mut cache, &producer, &args.output_topic).await;
            }
        }
    }
}

#[tracing::instrument(skip_all, fields(num_cached_frames = cache.get_num_partial_frames()))]
async fn process_kafka_message(
    use_otel: bool,
    kafka_producer_thread_set: &mut JoinSet<()>,
    cache: &mut FrameCache<EventData>,
    producer: &FutureProducer,
    output_topic: &str,
    msg: &BorrowedMessage<'_>,
) {
    msg.headers().conditional_extract_to_current_span(use_otel);

    if let Some(payload) = msg.payload() {
        if digitizer_event_list_message_buffer_has_identifier(payload) {
            counter!(
                MESSAGES_RECEIVED,
                &[messages_received::get_label(MessageKind::Event)]
            );
            match root_as_digitizer_event_list_message(payload) {
                Ok(msg) => {
<<<<<<< HEAD
                    process_digitiser_event_list_message(
                        use_otel,
                        kafka_producer_thread_set,
                        cache,
                        producer,
                        output_topic,
                        msg,
                    )
                    .await;
=======
                    let metadata_result: Result<FrameMetadata, _> = msg.metadata().try_into();
                    match metadata_result {
                        Ok(metadata) => {
                            debug!("Event packet: metadata: {:?}", msg.metadata());
                            cache.push(msg.digitizer_id(), metadata.clone(), msg.into());

                            if let Some(frame_span) = cache.find_span_mut(metadata) {
                                if frame_span.is_waiting() {
                                    frame_span
                                        .init(info_span!(target: "otel", parent: None, "Frame"))
                                        .unwrap();
                                }
                                let cur_span = tracing::Span::current();
                                frame_span.get().unwrap().in_scope(|| {
                                    info_span!(target: "otel", "Digitiser Event List")
                                        .follows_from(cur_span);
                                });
                            }
                            cache_poll(
                                use_otel,
                                kafka_producer_thread_set,
                                cache,
                                producer,
                                output_topic,
                            )
                            .await;
                        }
                        Err(e) => {
                            warn!("Invalid Metadata: {e}");
                            counter!(
                                FAILURES,
                                &[failures::get_label(FailureKind::InvalidMetadata)]
                            )
                            .increment(1);
                        }
                    }
>>>>>>> 630cf0da
                }
                Err(e) => {
                    warn!("Failed to parse message: {}", e);
                    counter!(
                        FAILURES,
                        &[failures::get_label(FailureKind::UnableToDecodeMessage)]
                    )
                    .increment(1);
                }
            }
        } else {
            warn!("Unexpected message type on topic \"{}\"", msg.topic());
            debug!("Message: {msg:?}");
            debug!("Payload size: {}", payload.len());
            counter!(
                MESSAGES_RECEIVED,
                &[messages_received::get_label(MessageKind::Unexpected)]
            )
            .increment(1);
        }
    }
}

#[tracing::instrument(skip_all)]
async fn process_digitiser_event_list_message(
    use_otel: bool,
    kafka_producer_thread_set: &mut JoinSet<()>,
    cache: &mut FrameCache<EventData>,
    producer: &FutureProducer,
    output_topic: &str,
    msg: DigitizerEventListMessage<'_>,
) {
    let metadata_result: Result<FrameMetadata, _> = msg.metadata().try_into();
    match metadata_result {
        Ok(metadata) => {
            debug!("Event packet: metadata: {:?}", msg.metadata());
            cache.push(msg.digitizer_id(), &metadata, msg.into());

            if let Some(frame_span) = cache.find_span_mut(&metadata) {
                if frame_span.is_waiting() {
                    frame_span
                        .init(info_span!(target: "otel", parent: None, "Frame",
                            "timestamp" = metadata.timestamp.format(TIMESTAMP_FORMAT).to_string(),
                            "frame_number" = metadata.frame_number,
                            "period_number" = metadata.period_number,
                            "veto_flags" = metadata.veto_flags,
                            "protons_per_pulse" = metadata.protons_per_pulse,
                            "running" = metadata.running,
                            "is_complete" = tracing::field::Empty,
                            "is_expired" = tracing::field::Empty,
                        ))
                        .unwrap();
                }
                let cur_span = tracing::Span::current();
                frame_span.get().unwrap().in_scope(|| {
                    info_span!(target: "otel", "Digitiser Event List").follows_from(cur_span);
                });
            }
            cache_poll(
                use_otel,
                kafka_producer_thread_set,
                cache,
                producer,
                output_topic,
            )
            .await;
        }
        Err(e) => warn!("Invalid Metadata: {e}"),
    }
}

#[tracing::instrument(skip_all, level = "trace")]
async fn cache_poll(
    use_otel: bool,
    kafka_producer_thread_set: &mut JoinSet<()>,
    cache: &mut FrameCache<EventData>,
    producer: &FutureProducer,
    output_topic: &str,
) {
    if let Some(frame) = cache.poll() {
        let span = info_span!(target: "otel", "Frame Complete");
        let _guard = span.enter();

        let frame_span = frame.span().get().unwrap().clone();
        let data: Vec<u8> = frame.into();

        let producer = producer.to_owned();
        let output_topic = output_topic.to_owned();
        let future = async move {
            let future_record = FutureRecord::to(&output_topic)
                .payload(data.as_slice())
                .conditional_inject_span_into_headers(use_otel, &frame_span)
                .key("Frame Events List");

            match producer
                .send(future_record, Timeout::After(Duration::from_millis(100)))
                .await
            {
                Ok(r) => {
                    debug!("Delivery: {:?}", r);
                    counter!(FRAMES_SENT).increment(1)
                }
                Err(e) => {
                    error!("Delivery failed: {:?}", e);
                    counter!(
                        FAILURES,
                        &[failures::get_label(FailureKind::KafkaPublishFailed)]
                    )
                    .increment(1);
                }
            }
        };
        let span_clone = span.clone();
        kafka_producer_thread_set.spawn(
            future.instrument(info_span!(target: "otel", parent: span_clone, "Message Producer")),
        );
    }
}<|MERGE_RESOLUTION|>--- conflicted
+++ resolved
@@ -182,7 +182,6 @@
             );
             match root_as_digitizer_event_list_message(payload) {
                 Ok(msg) => {
-<<<<<<< HEAD
                     process_digitiser_event_list_message(
                         use_otel,
                         kafka_producer_thread_set,
@@ -192,63 +191,15 @@
                         msg,
                     )
                     .await;
-=======
-                    let metadata_result: Result<FrameMetadata, _> = msg.metadata().try_into();
-                    match metadata_result {
-                        Ok(metadata) => {
-                            debug!("Event packet: metadata: {:?}", msg.metadata());
-                            cache.push(msg.digitizer_id(), metadata.clone(), msg.into());
-
-                            if let Some(frame_span) = cache.find_span_mut(metadata) {
-                                if frame_span.is_waiting() {
-                                    frame_span
-                                        .init(info_span!(target: "otel", parent: None, "Frame"))
-                                        .unwrap();
-                                }
-                                let cur_span = tracing::Span::current();
-                                frame_span.get().unwrap().in_scope(|| {
-                                    info_span!(target: "otel", "Digitiser Event List")
-                                        .follows_from(cur_span);
-                                });
-                            }
-                            cache_poll(
-                                use_otel,
-                                kafka_producer_thread_set,
-                                cache,
-                                producer,
-                                output_topic,
-                            )
-                            .await;
-                        }
-                        Err(e) => {
-                            warn!("Invalid Metadata: {e}");
-                            counter!(
-                                FAILURES,
-                                &[failures::get_label(FailureKind::InvalidMetadata)]
-                            )
-                            .increment(1);
-                        }
-                    }
->>>>>>> 630cf0da
                 }
                 Err(e) => {
                     warn!("Failed to parse message: {}", e);
-                    counter!(
-                        FAILURES,
-                        &[failures::get_label(FailureKind::UnableToDecodeMessage)]
-                    )
-                    .increment(1);
                 }
             }
         } else {
             warn!("Unexpected message type on topic \"{}\"", msg.topic());
             debug!("Message: {msg:?}");
             debug!("Payload size: {}", payload.len());
-            counter!(
-                MESSAGES_RECEIVED,
-                &[messages_received::get_label(MessageKind::Unexpected)]
-            )
-            .increment(1);
         }
     }
 }
@@ -328,18 +279,8 @@
                 .send(future_record, Timeout::After(Duration::from_millis(100)))
                 .await
             {
-                Ok(r) => {
-                    debug!("Delivery: {:?}", r);
-                    counter!(FRAMES_SENT).increment(1)
-                }
-                Err(e) => {
-                    error!("Delivery failed: {:?}", e);
-                    counter!(
-                        FAILURES,
-                        &[failures::get_label(FailureKind::KafkaPublishFailed)]
-                    )
-                    .increment(1);
-                }
+                Ok(r) => debug!("Delivery: {:?}", r),
+                Err(e) => error!("Delivery failed: {:?}", e),
             }
         };
         let span_clone = span.clone();
