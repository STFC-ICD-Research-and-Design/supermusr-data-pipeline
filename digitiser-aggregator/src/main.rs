mod data;
mod frame;

use crate::data::EventData;
use clap::Parser;
use frame::FrameCache;
use metrics::counter;
use metrics_exporter_prometheus::PrometheusBuilder;
use rdkafka::{
    consumer::{CommitMode, Consumer},
    message::{BorrowedMessage, Message},
    producer::{FutureProducer, FutureRecord},
    util::Timeout,
};
use std::{fmt::Debug, net::SocketAddr, time::Duration};
use supermusr_common::{
    init_tracer,
    metrics::{
        failures::{self, FailureKind},
        messages_received::{self, MessageKind},
        metric_names::{FAILURES, FRAMES_SENT, MESSAGES_PROCESSED, MESSAGES_RECEIVED},
    },
<<<<<<< HEAD
    record_metadata_fields_to_span,
    spanned::{FindSpanMut, Spanned},
=======
    spanned::{FindSpanMut, Spanned, SpannedAggregator},
>>>>>>> 20984f86
    tracer::{FutureRecordTracerExt, OptionalHeaderTracerExt, TracerEngine, TracerOptions},
    CommonKafkaOpts, DigitizerId,
};
use supermusr_streaming_types::dev2_digitizer_event_v2_generated::{
    digitizer_event_list_message_buffer_has_identifier, root_as_digitizer_event_list_message,
};
use tokio::task::JoinSet;
use tracing::{debug, error, info_span, level_filters::LevelFilter, warn};

#[derive(Debug, Parser)]
#[clap(author, version, about)]
struct Cli {
    #[clap(flatten)]
    common_kafka_options: CommonKafkaOpts,

    /// Kafka consumer group
    #[clap(long = "group")]
    consumer_group: String,

    /// Kafka topic on which to listen for per digitiser event messages
    #[clap(long)]
    input_topic: String,

    /// Kafka topic on which to emit frame assembled event messages
    #[clap(long)]
    output_topic: String,

    /// A list of expected digitiser IDs.
    /// A frame is only "complete" when a message has been received from each of these IDs.
    #[clap(short, long)]
    digitiser_ids: Vec<DigitizerId>,

    /// Frame TTL in milliseconds.
    /// The time in which messages for a given frame must have been received from all digitisers.
    #[clap(long, default_value = "500")]
    frame_ttl_ms: u64,

    /// Frame cache poll interval in milliseconds.
    /// This may affect the rate at which incomplete frames are transmitted.
    #[clap(long, default_value = "500")]
    cache_poll_ms: u64,

    /// Endpoint on which Prometheus text format metrics are available
    #[clap(long, env, default_value = "127.0.0.1:9090")]
    observability_address: SocketAddr,

    /// If set, then OpenTelemetry data is sent to the URL specified, otherwise the standard tracing subscriber is used
    #[clap(long)]
    otel_endpoint: Option<String>,

    /// The reporting level to use for OpenTelemetry
    #[clap(long, default_value = "info")]
    otel_level: LevelFilter,
}

#[tokio::main]
async fn main() -> anyhow::Result<()> {
    let args = Cli::parse();

    let tracer = init_tracer!(TracerOptions::new(
        args.otel_endpoint.as_deref(),
        args.otel_level
    ));

    let kafka_opts = args.common_kafka_options;

    let consumer = supermusr_common::create_default_consumer(
        &kafka_opts.broker,
        &kafka_opts.username,
        &kafka_opts.password,
        &args.consumer_group,
        &[args.input_topic.as_str()],
    );

    let producer = supermusr_common::generate_kafka_client_config(
        &kafka_opts.broker,
        &kafka_opts.username,
        &kafka_opts.password,
    )
    .create()?;

    let ttl = Duration::from_millis(args.frame_ttl_ms);

    let mut cache = FrameCache::<EventData>::new(ttl, args.digitiser_ids.clone());

    // Install exporter and register metrics
    let builder = PrometheusBuilder::new();
    builder
        .with_http_listener(args.observability_address)
        .install()
        .expect("Prometheus metrics exporter should be setup");

    metrics::describe_counter!(
        MESSAGES_RECEIVED,
        metrics::Unit::Count,
        "Number of messages received"
    );
    metrics::describe_counter!(
        MESSAGES_PROCESSED,
        metrics::Unit::Count,
        "Number of messages processed"
    );
    metrics::describe_counter!(
        FAILURES,
        metrics::Unit::Count,
        "Number of failures encountered"
    );
    metrics::describe_counter!(
        FRAMES_SENT,
        metrics::Unit::Count,
        "Number of complete frames sent by the aggregator"
    );

    let mut kafka_producer_thread_set = JoinSet::new();

    let mut cache_poll_interval = tokio::time::interval(Duration::from_millis(args.cache_poll_ms));
    loop {
        tokio::select! {
            event = consumer.recv() => {
                match event {
                    Ok(msg) => {
                        on_message(tracer.use_otel(), &mut kafka_producer_thread_set, &mut cache, &producer, &args.output_topic, &msg).await;
                        consumer.commit_message(&msg, CommitMode::Async)?;
                    }
                    Err(e) => warn!("Kafka error: {}", e),
                };
            }
            _ = cache_poll_interval.tick() => {
                cache_poll(tracer.use_otel(), &mut kafka_producer_thread_set, &mut cache, &producer, &args.output_topic).await;
            }
        }
    }
}

#[tracing::instrument(skip_all, fields(
    digitiser_id = tracing::field::Empty,
    metadata_timestamp = tracing::field::Empty,
    metadata_frame_number = tracing::field::Empty,
    metadata_period_number = tracing::field::Empty,
    metadata_veto_flags = tracing::field::Empty,
    metadata_protons_per_pulse = tracing::field::Empty,
    metadata_running = tracing::field::Empty,
))]
async fn on_message(
    use_otel: bool,
    kafka_producer_thread_set: &mut JoinSet<()>,
    cache: &mut FrameCache<EventData>,
    producer: &FutureProducer,
    output_topic: &str,
    msg: &BorrowedMessage<'_>,
) {
    msg.headers().conditional_extract_to_current_span(use_otel);

    if let Some(payload) = msg.payload() {
        if digitizer_event_list_message_buffer_has_identifier(payload) {
            counter!(
                MESSAGES_RECEIVED,
                &[messages_received::get_label(MessageKind::Event)]
            );
            match root_as_digitizer_event_list_message(payload) {
<<<<<<< HEAD
                Ok(msg) => {
                    match msg.metadata().try_into() {
                        Ok(metadata) => {
                            debug!("Event packet: metadata: {:?}", msg.metadata());
                            cache.push(msg.digitizer_id(), &metadata, msg.into());

                            // Append Metadata to Span
                            tracing::Span::current().record("digitiser_id", msg.digitizer_id());
                            record_metadata_fields_to_span!(&metadata, tracing::Span::current());

                            //  Aggregate current Span to Frame Span
                            if let Some(frame_span) = cache.find_span_mut(metadata) {
                                if frame_span.is_waiting() {
                                    if let Err(e) = frame_span
                                        .init(info_span!(target: "otel", parent: None, "Frame"))
                                    {
                                        error!("Tracing error: {e}");
                                    }
=======
                Ok(msg) => match msg.metadata().try_into() {
                    Ok(metadata) => {
                        debug!("Event packet: metadata: {:?}", msg.metadata());
                        cache.push(msg.digitizer_id(), &metadata, msg.into());

                        if let Some(frame_span) = cache.find_span_mut(metadata) {
                            if frame_span.span().is_waiting() {
                                if let Err(e) = frame_span.span_init() {
                                    error!("Tracing error: {e}");
>>>>>>> 20984f86
                                }
                            }

<<<<<<< HEAD
                            // Poll cache for frame completion
                            cache_poll(
                                use_otel,
                                kafka_producer_thread_set,
                                cache,
                                producer,
                                output_topic,
                            )
                            .await;
                        }
                        Err(e) => {
                            warn!("Invalid Metadata: {e}");
                            counter!(
                                FAILURES,
                                &[failures::get_label(FailureKind::InvalidMetadata)]
                            )
                            .increment(1);
=======
                            if let Err(e) = frame_span.link_current_span(
                                || info_span!(target: "otel", "Digitiser Event List"),
                            ) {
                                error!("Tracing error: {e}");
                            }
>>>>>>> 20984f86
                        }
                        cache_poll(
                            use_otel,
                            kafka_producer_thread_set,
                            cache,
                            producer,
                            output_topic,
                        )
                        .await;
                    }
                    Err(e) => {
                        warn!("Invalid Metadata: {e}");
                        counter!(
                            FAILURES,
                            &[failures::get_label(FailureKind::InvalidMetadata)]
                        )
                        .increment(1);
                    }
                },
                Err(e) => {
                    warn!("Failed to parse message: {}", e);
                    counter!(
                        FAILURES,
                        &[failures::get_label(FailureKind::UnableToDecodeMessage)]
                    )
                    .increment(1);
                }
            }
        } else {
            warn!("Unexpected message type on topic \"{}\"", msg.topic());
            debug!("Message: {msg:?}");
            debug!("Payload size: {}", payload.len());
            counter!(
                MESSAGES_RECEIVED,
                &[messages_received::get_label(MessageKind::Unexpected)]
            )
            .increment(1);
        }
    }
}

async fn cache_poll(
    use_otel: bool,
    kafka_producer_thread_set: &mut JoinSet<()>,
    cache: &mut FrameCache<EventData>,
    producer: &FutureProducer,
    output_topic: &str,
) {
    if let Some(frame) = cache.poll() {
        let span = frame
            .span()
            .get()
            .expect("frame should have a span")
            .clone();
        let data: Vec<u8> = frame.into();

        let producer = producer.to_owned();
        let output_topic = output_topic.to_owned();
        kafka_producer_thread_set.spawn(async move {
            let future_record = FutureRecord::to(&output_topic)
                .payload(data.as_slice())
                .conditional_inject_span_into_headers(use_otel, &span)
                .key("Frame Events List");

            match producer
                .send(future_record, Timeout::After(Duration::from_millis(100)))
                .await
            {
                Ok(r) => {
                    debug!("Delivery: {:?}", r);
                    counter!(FRAMES_SENT).increment(1)
                }
                Err(e) => {
                    error!("Delivery failed: {:?}", e);
                    counter!(
                        FAILURES,
                        &[failures::get_label(FailureKind::KafkaPublishFailed)]
                    )
                    .increment(1);
                }
            }
        });
    }
}<|MERGE_RESOLUTION|>--- conflicted
+++ resolved
@@ -20,12 +20,7 @@
         messages_received::{self, MessageKind},
         metric_names::{FAILURES, FRAMES_SENT, MESSAGES_PROCESSED, MESSAGES_RECEIVED},
     },
-<<<<<<< HEAD
-    record_metadata_fields_to_span,
-    spanned::{FindSpanMut, Spanned},
-=======
     spanned::{FindSpanMut, Spanned, SpannedAggregator},
->>>>>>> 20984f86
     tracer::{FutureRecordTracerExt, OptionalHeaderTracerExt, TracerEngine, TracerOptions},
     CommonKafkaOpts, DigitizerId,
 };
@@ -186,26 +181,6 @@
                 &[messages_received::get_label(MessageKind::Event)]
             );
             match root_as_digitizer_event_list_message(payload) {
-<<<<<<< HEAD
-                Ok(msg) => {
-                    match msg.metadata().try_into() {
-                        Ok(metadata) => {
-                            debug!("Event packet: metadata: {:?}", msg.metadata());
-                            cache.push(msg.digitizer_id(), &metadata, msg.into());
-
-                            // Append Metadata to Span
-                            tracing::Span::current().record("digitiser_id", msg.digitizer_id());
-                            record_metadata_fields_to_span!(&metadata, tracing::Span::current());
-
-                            //  Aggregate current Span to Frame Span
-                            if let Some(frame_span) = cache.find_span_mut(metadata) {
-                                if frame_span.is_waiting() {
-                                    if let Err(e) = frame_span
-                                        .init(info_span!(target: "otel", parent: None, "Frame"))
-                                    {
-                                        error!("Tracing error: {e}");
-                                    }
-=======
                 Ok(msg) => match msg.metadata().try_into() {
                     Ok(metadata) => {
                         debug!("Event packet: metadata: {:?}", msg.metadata());
@@ -215,35 +190,14 @@
                             if frame_span.span().is_waiting() {
                                 if let Err(e) = frame_span.span_init() {
                                     error!("Tracing error: {e}");
->>>>>>> 20984f86
                                 }
                             }
 
-<<<<<<< HEAD
-                            // Poll cache for frame completion
-                            cache_poll(
-                                use_otel,
-                                kafka_producer_thread_set,
-                                cache,
-                                producer,
-                                output_topic,
-                            )
-                            .await;
-                        }
-                        Err(e) => {
-                            warn!("Invalid Metadata: {e}");
-                            counter!(
-                                FAILURES,
-                                &[failures::get_label(FailureKind::InvalidMetadata)]
-                            )
-                            .increment(1);
-=======
                             if let Err(e) = frame_span.link_current_span(
                                 || info_span!(target: "otel", "Digitiser Event List"),
                             ) {
                                 error!("Tracing error: {e}");
                             }
->>>>>>> 20984f86
                         }
                         cache_poll(
                             use_otel,
