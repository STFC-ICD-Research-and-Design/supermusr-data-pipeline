mod data;
mod frame;

use crate::data::EventData;
use clap::Parser;
use frame::FrameCache;
use rdkafka::{
    consumer::{CommitMode, Consumer},
    message::{BorrowedMessage, Message},
    producer::{FutureProducer, FutureRecord},
    util::Timeout,
};
use std::{fmt::Debug, net::SocketAddr, time::Duration};
use supermusr_common::{
    init_tracer,
<<<<<<< HEAD
    spanned::{FindSpanMut, Spanned},
    tracer::{
        FutureRecordTracerExt, OptionalHeaderTracerExt, TracerEngine, TracerOptions,
    },
=======
    spanned::Spanned,
    tracer::{FutureRecordTracerExt, OptionalHeaderTracerExt, TracerEngine, TracerOptions},
>>>>>>> 214c7d7d
    DigitizerId,
};
use supermusr_streaming_types::{
    dev2_digitizer_event_v2_generated::{
        digitizer_event_list_message_buffer_has_identifier, root_as_digitizer_event_list_message,
    },
    FrameMetadata,
};
use tokio::task::JoinSet;
use tracing::{debug, error, info_span, level_filters::LevelFilter, warn};

#[derive(Debug, Parser)]
#[clap(author, version, about)]
struct Cli {
    #[clap(long)]
    broker: String,

    #[clap(long)]
    username: Option<String>,

    #[clap(long)]
    password: Option<String>,

    #[clap(long = "group")]
    consumer_group: String,

    #[clap(long)]
    input_topic: String,

    #[clap(long)]
    output_topic: String,

    #[clap(short, long)]
    digitiser_ids: Vec<DigitizerId>,

    #[clap(long, default_value = "500")]
    frame_ttl_ms: u64,

    #[clap(long, default_value = "500")]
    cache_poll_ms: u64,

    #[clap(long, env, default_value = "127.0.0.1:9090")]
    observability_address: SocketAddr,

    /// If set, then open-telemetry data is sent to the URL specified, otherwise the standard tracing subscriber is used
    #[clap(long)]
    otel_endpoint: Option<String>,

<<<<<<< HEAD
    /// If open-telemetry is used then the following log level is used
=======
    /// If open-telemetry is used then is uses the following tracing level
>>>>>>> 214c7d7d
    #[clap(long, default_value = "info")]
    otel_level: LevelFilter,
}

#[tokio::main]
async fn main() {
    let args = Cli::parse();

    let tracer = init_tracer!(TracerOptions::new(
        args.otel_endpoint.as_deref(),
        args.otel_level
    ));

    let consumer = supermusr_common::create_default_consumer(
        &args.broker,
        &args.username,
        &args.password,
        &args.consumer_group,
        &[args.input_topic.as_str()],
    );

    let producer = supermusr_common::generate_kafka_client_config(
        &args.broker,
        &args.username,
        &args.password,
    )
    .create()
    .expect("Kafka producer should be created");

    let ttl = Duration::from_millis(args.frame_ttl_ms);

    let mut cache = FrameCache::<EventData>::new(ttl, args.digitiser_ids.clone());

    let mut kafka_producer_thread_set = JoinSet::new();

    let mut cache_poll_interval = tokio::time::interval(Duration::from_millis(args.cache_poll_ms));
    loop {
        tokio::select! {
            event = consumer.recv() => {
                match event {
                    Ok(msg) => {
                        on_message(tracer.use_otel(), &mut kafka_producer_thread_set, &mut cache, &producer, &args.output_topic, &msg).await;
                        consumer.commit_message(&msg, CommitMode::Async)
                            .unwrap();
                    }
                    Err(e) => warn!("Kafka error: {}", e),
                };
            }
            _ = cache_poll_interval.tick() => {
                cache_poll(tracer.use_otel(), &mut kafka_producer_thread_set, &mut cache, &producer, &args.output_topic).await;
            }
        }
    }
}

#[tracing::instrument(skip_all, level = "trace")]
async fn on_message(
    use_otel: bool,
    kafka_producer_thread_set: &mut JoinSet<()>,
    cache: &mut FrameCache<EventData>,
    producer: &FutureProducer,
    output_topic: &str,
    msg: &BorrowedMessage<'_>,
) {
    msg.headers().conditional_extract_to_current_span(use_otel);

    if let Some(payload) = msg.payload() {
        if digitizer_event_list_message_buffer_has_identifier(payload) {
            match root_as_digitizer_event_list_message(payload) {
                Ok(msg) => {
                    let metadata_result: Result<FrameMetadata, _> = msg.metadata().try_into();
                    match metadata_result {
                        Ok(metadata) => {
                            debug!("Event packet: metadata: {:?}", msg.metadata());
                            cache.push(msg.digitizer_id(), metadata.clone(), msg.into());

                            if let Some(frame_span) = cache.find_span_mut(metadata) {
                                if frame_span.is_waiting() {
                                    frame_span.init(info_span!(target: "otel", parent: None, "Frame")).unwrap();
                                }
                                let cur_span = tracing::Span::current();
                                frame_span.get().unwrap().in_scope(|| {
                                    let span = info_span!(target: "otel", "Digitiser Event List");
                                    span.follows_from(cur_span);
                                });
                            }
                            cache_poll(
                                use_otel,
                                kafka_producer_thread_set,
                                cache,
                                producer,
                                output_topic,
                            )
                            .await;
                        }
                        Err(e) => warn!("Invalid Metadata: {e}"),
                    }
                }
                Err(e) => {
                    warn!("Failed to parse message: {}", e);
                }
            }
        } else {
            warn!("Unexpected message type on topic \"{}\"", msg.topic());
            debug!("Message: {msg:?}");
            debug!("Payload size: {}", payload.len());
        }
    }
}

async fn cache_poll(
    use_otel: bool,
    kafka_producer_thread_set: &mut JoinSet<()>,
    cache: &mut FrameCache<EventData>,
    producer: &FutureProducer,
    output_topic: &str,
) {
    if let Some(frame) = cache.poll() {
        let span = frame.span().get().unwrap().clone();
        let data: Vec<u8> = frame.into();

        let producer = producer.to_owned();
        let output_topic = output_topic.to_owned();
        kafka_producer_thread_set.spawn(async move {
            let future_record = FutureRecord::to(&output_topic)
                .payload(data.as_slice())
                .conditional_inject_span_into_headers(use_otel, &span)
                .key("Frame Events List");

            match producer
                .send(future_record, Timeout::After(Duration::from_millis(100)))
                .await
            {
                Ok(r) => debug!("Delivery: {:?}", r),
                Err(e) => error!("Delivery failed: {:?}", e),
            }
        });
    }
}<|MERGE_RESOLUTION|>--- conflicted
+++ resolved
@@ -13,15 +13,10 @@
 use std::{fmt::Debug, net::SocketAddr, time::Duration};
 use supermusr_common::{
     init_tracer,
-<<<<<<< HEAD
     spanned::{FindSpanMut, Spanned},
     tracer::{
         FutureRecordTracerExt, OptionalHeaderTracerExt, TracerEngine, TracerOptions,
     },
-=======
-    spanned::Spanned,
-    tracer::{FutureRecordTracerExt, OptionalHeaderTracerExt, TracerEngine, TracerOptions},
->>>>>>> 214c7d7d
     DigitizerId,
 };
 use supermusr_streaming_types::{
@@ -70,11 +65,7 @@
     #[clap(long)]
     otel_endpoint: Option<String>,
 
-<<<<<<< HEAD
-    /// If open-telemetry is used then the following log level is used
-=======
     /// If open-telemetry is used then is uses the following tracing level
->>>>>>> 214c7d7d
     #[clap(long, default_value = "info")]
     otel_level: LevelFilter,
 }
