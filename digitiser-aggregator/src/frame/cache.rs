--- conflicted
+++ resolved
@@ -1,14 +1,6 @@
-<<<<<<< HEAD
 use crate::{
     data::{Accumulate, DigitiserData},
     TIMESTAMP_FORMAT,
-=======
-use crate::data::{Accumulate, DigitiserData};
-use std::{collections::VecDeque, fmt::Debug, time::Duration};
-use supermusr_common::{
-    spanned::{FindSpan, FindSpanMut, SpannedAggregator},
-    DigitizerId,
->>>>>>> 70d5e600
 };
 use std::{collections::HashMap, fmt::Debug, time::Duration};
 use supermusr_common::{spanned::SpannedAggregator, DigitizerId};
@@ -38,31 +30,12 @@
         }
     }
 
-<<<<<<< HEAD
     #[tracing::instrument(skip_all, target = "otel")]
     fn existing_frame_found(_frame: &mut PartialFrame<D>) {
         // _frame is used here as in test mode, this parameter is not used
         // In test mode, the frame.span() are not initialised
         #[cfg(not(test))]
         tracing::Span::current().follows_from(_frame.span().get().expect("Span should exist"));
-=======
-    pub(crate) fn push(&mut self, digitiser_id: DigitizerId, metadata: &FrameMetadata, data: D) {
-        match self
-            .frames
-            .iter_mut()
-            .find(|frame| frame.metadata.equals_ignoring_veto_flags(metadata))
-        {
-            Some(frame) => {
-                frame.push(digitiser_id, data);
-                frame.push_veto_flags(metadata.veto_flags)
-            }
-            None => {
-                let mut frame = PartialFrame::<D>::new(self.ttl, metadata.clone());
-                frame.push(digitiser_id, data);
-                self.frames.push_back(frame);
-            }
-        }
->>>>>>> 70d5e600
     }
 
     #[tracing::instrument(skip_all, target = "otel")]
@@ -72,7 +45,6 @@
         frame
     }
 
-<<<<<<< HEAD
     #[tracing::instrument(skip_all, fields(
         digitiser_id = digitiser_id,
         metadata_timestamp = metadata.timestamp.format(TIMESTAMP_FORMAT).to_string(),
@@ -123,17 +95,6 @@
     }
     pub(crate) fn get_num_partial_frames(&self) -> usize {
         self.frames.len()
-=======
-impl<D: Debug + 'static> FindSpan<PartialFrame<D>> for FrameCache<D> {
-    type Key = FrameMetadata;
-}
-
-impl<D: Debug + 'static> FindSpanMut<PartialFrame<D>> for FrameCache<D> {
-    fn find_span_mut(&mut self, metadata: FrameMetadata) -> Option<&mut impl SpannedAggregator> {
-        self.frames
-            .iter_mut()
-            .find(|frame| frame.metadata.equals_ignoring_veto_flags(&metadata))
->>>>>>> 70d5e600
     }
 }
 
@@ -158,24 +119,23 @@
 
         assert!(cache.poll().is_none());
 
-<<<<<<< HEAD
         assert_eq!(cache.get_num_partial_frames(), 0);
         cache.push(0, &frame_1, EventData::dummy_data(0, 5, &[0, 1, 2]));
         assert_eq!(cache.get_num_partial_frames(), 1);
-=======
-        cache.push(0, &frame_1, EventData::dummy_data(0, 5, &[0, 1, 2]));
->>>>>>> 70d5e600
-
-        assert!(cache.poll().is_none());
-
+
+        assert!(cache.poll().is_none());
+
+        cache.push(1, &frame_1, EventData::dummy_data(0, 5, &[3, 4, 5]));
         cache.push(1, &frame_1, EventData::dummy_data(0, 5, &[3, 4, 5]));
 
         assert!(cache.poll().is_none());
 
         cache.push(4, &frame_1, EventData::dummy_data(0, 5, &[6, 7, 8]));
-
-        assert!(cache.poll().is_none());
-
+        cache.push(4, &frame_1, EventData::dummy_data(0, 5, &[6, 7, 8]));
+
+        assert!(cache.poll().is_none());
+
+        cache.push(8, &frame_1, EventData::dummy_data(0, 5, &[9, 10, 11]));
         cache.push(8, &frame_1, EventData::dummy_data(0, 5, &[9, 10, 11]));
 
         {
@@ -225,13 +185,16 @@
         assert!(cache.poll().is_none());
 
         cache.push(0, &frame_1, EventData::dummy_data(0, 5, &[0, 1, 2]));
-
-        assert!(cache.poll().is_none());
-
-        cache.push(1, &frame_1, EventData::dummy_data(0, 5, &[3, 4, 5]));
-
-        assert!(cache.poll().is_none());
-
+        cache.push(0, &frame_1, EventData::dummy_data(0, 5, &[0, 1, 2]));
+
+        assert!(cache.poll().is_none());
+
+        cache.push(1, &frame_1, EventData::dummy_data(0, 5, &[3, 4, 5]));
+        cache.push(1, &frame_1, EventData::dummy_data(0, 5, &[3, 4, 5]));
+
+        assert!(cache.poll().is_none());
+
+        cache.push(8, &frame_1, EventData::dummy_data(0, 5, &[9, 10, 11]));
         cache.push(8, &frame_1, EventData::dummy_data(0, 5, &[9, 10, 11]));
 
         assert!(cache.poll().is_none());
