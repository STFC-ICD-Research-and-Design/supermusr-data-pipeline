--- conflicted
+++ resolved
@@ -26,11 +26,7 @@
             ttl,
             expected_digitisers,
             frames: Default::default(),
-<<<<<<< HEAD
-            root_span: trace_span!("Root")
-=======
             root_span: trace_span!("Root"),
->>>>>>> 5137bce8
         }
     }
 
