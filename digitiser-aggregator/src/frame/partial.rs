--- conflicted
+++ resolved
@@ -1,17 +1,13 @@
 use crate::data::DigitiserData;
 use std::time::Duration;
-<<<<<<< HEAD
 use supermusr_common::{
     record_metadata_fields_to_span,
     spanned::{SpanOnce, Spanned, SpannedAggregator, SpannedMut},
     DigitizerId, TIMESTAMP_FORMAT,
 };
-=======
-use supermusr_common::spanned::{SpanOnce, SpanOnceError, Spanned, SpannedAggregator, SpannedMut};
-use supermusr_common::DigitizerId;
->>>>>>> 70d5e600
 use supermusr_streaming_types::FrameMetadata;
 use tokio::time::Instant;
+use tracing::{info_span, Span};
 use tracing::{info_span, Span};
 
 pub(crate) struct PartialFrame<D> {
@@ -70,7 +66,6 @@
 }
 
 impl<D> SpannedAggregator for PartialFrame<D> {
-<<<<<<< HEAD
     fn span_init(&mut self) {
         self.span
             .init(info_span!(target: "otel", parent: None, "Frame",
@@ -101,27 +96,5 @@
             .get()
             .expect("Span should exist")
             .record("frame_is_expired", self.is_expired());
-=======
-    fn span_init(&mut self) -> Result<(), SpanOnceError> {
-        self.span
-            .init(info_span!(target: "otel", parent: None, "Frame"))
-    }
-
-    fn link_current_span<F: Fn() -> Span>(
-        &self,
-        aggregated_span_fn: F,
-    ) -> Result<(), SpanOnceError> {
-        let span = self.span.get()?.in_scope(aggregated_span_fn);
-        span.follows_from(tracing::Span::current());
-        Ok(())
-    }
-
-    fn end_span(&self) -> Result<(), SpanOnceError> {
-        #[cfg(not(test))] //   In test mode, the frame.span() are not initialised
-        self.span()
-            .get()?
-            .record("frame_is_expired", self.is_expired());
-        Ok(())
->>>>>>> 70d5e600
     }
 }