//! This module allows one to simulate instances of DigitizerAnalogTraceMessage
//! using the FlatBufferBuilder.

use super::loader::{TraceFile, TraceFileEvent};
use anyhow::{Error, Result};
<<<<<<< HEAD
use chrono::{DateTime, Utc};
use log::{debug, error};
=======
use chrono::Utc;
>>>>>>> aba59032
use rdkafka::{
    producer::{FutureProducer, FutureRecord},
    util::Timeout,
};
use std::time::Duration;
use tracing::{debug, error};

use supermusr_common::{Channel, DigitizerId, FrameNumber, Intensity};
use supermusr_streaming_types::{
    dat1_digitizer_analog_trace_v1_generated::{
        finish_digitizer_analog_trace_message_buffer, ChannelTrace, ChannelTraceArgs,
        DigitizerAnalogTraceMessage, DigitizerAnalogTraceMessageArgs,
    },
    flatbuffers::{FlatBufferBuilder, WIPOffset},
    frame_metadata_v1_generated::{FrameMetadataV1, FrameMetadataV1Args, GpsTime},
};

/// Reads the contents of trace_file and dispatches messages to the given Kafka topic.
#[allow(clippy::too_many_arguments)]
pub(crate) async fn dispatch_trace_file(
    mut trace_file: TraceFile,
    trace_event_indices: Vec<usize>,
    timestamp: DateTime<Utc>,
    frame_number: FrameNumber,
    digitizer_id: DigitizerId,
    producer: &FutureProducer,
    topic: &str,
    timeout_ms: u64,
    channel_id_offset: Channel,
    frame_interval_ms: i32,
) -> Result<()> {
    let mut fbb = FlatBufferBuilder::new();
    for (i, &index) in trace_event_indices.iter().enumerate() {
        let event = trace_file.get_trace_event(index)?;
        create_message(
            &mut fbb,
            (timestamp + Duration::from_millis(i as u64 * frame_interval_ms as u64)).into(),
            frame_number + i as FrameNumber,
            digitizer_id,
            trace_file.get_num_channels(),
            (1.0 / trace_file.get_sample_time()) as u64,
            &event,
            channel_id_offset,
        )?;

        let future_record = FutureRecord::to(topic).payload(fbb.finished_data()).key("");
        let timeout = Timeout::After(Duration::from_millis(timeout_ms));
        match producer.send(future_record, timeout).await {
            Ok(r) => debug!("Delivery: {:?}", r),
            Err(e) => error!("Delivery failed: {:?}", e.0),
        };
    }
    Ok(())
}

pub(crate) fn create_channel<'a>(
    fbb: &mut FlatBufferBuilder<'a>,
    channel: Channel,
    trace: &[Intensity],
) -> WIPOffset<ChannelTrace<'a>> {
    let voltage = Some(fbb.create_vector::<Intensity>(trace));
    ChannelTrace::create(fbb, &ChannelTraceArgs { channel, voltage })
}

/// Loads a FlatBufferBuilder with a new DigitizerAnalogTraceMessage instance with a custom timestamp.
/// #Arguments
/// * `fbb` - A mutable reference to the FlatBufferBuilder to use.
/// * `time` - A `frame_metadata_v1_generated::GpsTime` instance containing the timestamp.
/// * `frame_number` - The frame number to use.
/// * `digitizer_id` - The id of the digitizer to use.
/// * `measurements_per_frame` - The number of measurements to simulate in each channel.
/// * `num_channels` - The number of channels to simulate.
/// #Returns
/// A string result, or an error.
#[allow(clippy::too_many_arguments)]
pub(crate) fn create_message(
    fbb: &mut FlatBufferBuilder<'_>,
    time: GpsTime,
    frame_number: u32,
    digitizer_id: u8,
    number_of_channels: usize,
    sampling_rate: u64,
    event: &TraceFileEvent,
    channel_id_offset: Channel,
) -> Result<String, Error> {
    fbb.reset();

    let metadata: FrameMetadataV1Args = FrameMetadataV1Args {
        frame_number,
        period_number: 0,
        protons_per_pulse: 0,
        running: true,
        timestamp: Some(&time),
        veto_flags: 0,
    };
    let metadata: WIPOffset<FrameMetadataV1> = FrameMetadataV1::create(fbb, &metadata);

    let channels: Vec<_> = (0..number_of_channels)
        .map(|c| {
            create_channel(
                fbb,
                c as u32 + channel_id_offset,
                event.raw_trace[c].as_slice(),
            )
        })
        .collect();

    let message = DigitizerAnalogTraceMessageArgs {
        digitizer_id,
        metadata: Some(metadata),
        sample_rate: sampling_rate,
        channels: Some(fbb.create_vector_from_iter(channels.iter())),
    };
    let message = DigitizerAnalogTraceMessage::create(fbb, &message);
    finish_digitizer_analog_trace_message_buffer(fbb, message);

    Ok(format!("New message created for digitizer {digitizer_id}, frame number {frame_number}, and has {number_of_channels} channels."))
}<|MERGE_RESOLUTION|>--- conflicted
+++ resolved
@@ -3,12 +3,7 @@
 
 use super::loader::{TraceFile, TraceFileEvent};
 use anyhow::{Error, Result};
-<<<<<<< HEAD
-use chrono::{DateTime, Utc};
-use log::{debug, error};
-=======
 use chrono::Utc;
->>>>>>> aba59032
 use rdkafka::{
     producer::{FutureProducer, FutureRecord},
     util::Timeout,
