use super::actions::{
    Action, DigitiserAction, FrameAction, GenerateEventList, GenerateTrace, SelectionModeOptions,
    Timestamp, TracingEvent, TracingLevel,
};
use crate::integrated::{
    build_messages::build_trace_message,
    send_messages::{
        send_aggregated_frame_event_list_message, send_alarm_command,
        send_digitiser_event_list_message, send_digitiser_trace_message, send_run_log_command,
        send_run_start_command, send_run_stop_command, send_se_log_command,
    },
    simulation::Simulation,
    simulation_elements::event_list::{EventList, Trace},
    Topics,
};
<<<<<<< HEAD
use anyhow::Result;
use chrono::{DateTime, TimeDelta, Utc};
=======
use chrono::{TimeDelta, Utc};
>>>>>>> d9869aff
use rdkafka::producer::FutureProducer;
use std::{collections::VecDeque, thread::sleep, time::Duration};
use supermusr_common::{Channel, DigitizerId, FrameNumber};
use supermusr_streaming_types::{flatbuffers::FlatBufferBuilder, FrameMetadata};
use tokio::task::JoinSet;
use tracing::{debug, error, info, instrument};

#[derive(Clone, Debug)]
pub(crate) struct SimulationEngineState {
    pub(super) metadata: FrameMetadata,
    pub(super) digitiser_index: usize,
    pub(super) delay_from: DateTime<Utc>,
}

impl Default for SimulationEngineState {
    fn default() -> Self {
        Self {
            metadata: FrameMetadata {
                timestamp: Utc::now(),
                period_number: 0,
                protons_per_pulse: 0,
                running: true,
                frame_number: 0,
                veto_flags: 0,
            },
            digitiser_index: Default::default(),
            delay_from: Utc::now(),
        }
    }
}

pub(crate) struct SimulationEngineDigitiser {
    pub(crate) id: DigitizerId,
    pub(crate) channel_indices: Vec<usize>,
}

impl SimulationEngineDigitiser {
    #[instrument(target = "otel", name = "digitiser", skip(channel_indices))]
    pub(crate) fn new(id: DigitizerId, channel_indices: Vec<usize>) -> Self {
        SimulationEngineDigitiser {
            id,
            channel_indices,
        }
    }
}

pub(crate) struct SimulationEngineExternals<'a> {
    pub(crate) use_otel: bool,
    pub(crate) producer: &'a FutureProducer,
    pub(crate) kafka_producer_thread_set: &'a mut JoinSet<()>,
    pub(crate) topics: Topics<'a>,
}

pub(crate) struct SimulationEngine<'a> {
    externals: SimulationEngineExternals<'a>,
    state: SimulationEngineState,
    trace_cache: VecDeque<Trace>,
    event_list_cache: VecDeque<EventList<'a>>,
    simulation: &'a Simulation,
    channels: Vec<Channel>,
    digitiser_ids: Vec<SimulationEngineDigitiser>,
}

impl<'a> SimulationEngine<'a> {
    pub(crate) fn new(
        externals: SimulationEngineExternals<'a>,
        simulation: &'a Simulation,
    ) -> Self {
        if !simulation.validate() {
            error!("Invalid Simulation Object");
        }

        debug!("Creating Simulation Engine");
        Self {
            externals,
            simulation,
            state: Default::default(),
            trace_cache: Default::default(),
            event_list_cache: Default::default(),
            digitiser_ids: simulation.digitiser_config.generate_digitisers(),
            channels: simulation.digitiser_config.generate_channels(),
        }
    }
}

#[instrument(skip_all, level = "debug", target = "otel")]
fn set_timestamp(engine: &mut SimulationEngine, timestamp: &Timestamp) {
    match timestamp {
        Timestamp::Now => engine.state.metadata.timestamp = Utc::now(),
        Timestamp::AdvanceByMs(ms) => {
            engine.state.metadata.timestamp = engine
                .state
                .metadata
                .timestamp
                .checked_add_signed(TimeDelta::milliseconds(*ms as i64))
                .unwrap()
        }
    }
}

#[instrument(skip_all, level = "debug", target = "otel")]
fn wait_ms(ms: usize) {
    sleep(Duration::from_millis(ms as u64));
}

#[instrument(skip_all, level = "debug", target = "otel")]
fn ensure_delay_ms(ms: usize, delay_from: &mut DateTime<Utc>) {
    let duration = TimeDelta::milliseconds(ms as i64);
    if Utc::now() - *delay_from < duration {
        sleep(Duration::from_millis(duration.num_milliseconds() as u64));
    }
    *delay_from = Utc::now();
}

#[instrument(skip_all, level = "debug", target = "otel")]
fn generate_trace_push_to_cache(engine: &mut SimulationEngine, generate_trace: &GenerateTrace) {
    let event_lists = engine.simulation.generate_event_lists(
        generate_trace.event_list_index,
        engine.state.metadata.frame_number,
        generate_trace.repeat,
    );
    let traces = engine
        .simulation
        .generate_traces(event_lists.as_slice(), engine.state.metadata.frame_number);
    engine.trace_cache.extend(traces);
}

#[instrument(skip_all, level = "debug", target = "otel")]
fn generate_trace_fbb_push_to_cache(
    sample_rate: u64,
    trace_cache_fbb: &mut VecDeque<FlatBufferBuilder<'_>>,
    metadata: &FrameMetadata,
    digitizer_id: DigitizerId,
    channels: &[Channel],
    simulation: &Simulation,
    generate_trace: &GenerateTrace,
) {
    let event_lists = simulation.generate_event_lists(
        generate_trace.event_list_index,
        metadata.frame_number,
        generate_trace.repeat,
    );
    let mut traces =
        VecDeque::from(simulation.generate_traces(event_lists.as_slice(), metadata.frame_number));

    let mut fbb = FlatBufferBuilder::new();

    build_trace_message(
        &mut fbb,
        sample_rate,
        &mut traces,
        metadata,
        digitizer_id,
        channels,
        SelectionModeOptions::PopFront,
    )
    .unwrap();

    trace_cache_fbb.push_back(fbb);
}

#[instrument(skip_all, level = "debug", target = "otel")]
fn generate_event_lists_push_to_cache(
    engine: &mut SimulationEngine,
    generate_event: &GenerateEventList,
) {
    let event_lists = engine.simulation.generate_event_lists(
        generate_event.event_list_index,
        engine.state.metadata.frame_number,
        generate_event.repeat,
    );
    engine.event_list_cache.extend(event_lists);
}

fn tracing_event(event: &TracingEvent) {
    match event.level {
        TracingLevel::Info => info!(event.message),
        TracingLevel::Debug => debug!(event.message),
    }
}

<<<<<<< HEAD
#[tracing::instrument(skip_all, level = "debug", target = "otel", fields(num_actions = engine.simulation.schedule.len()))]
pub(crate) fn run_schedule(engine: &mut SimulationEngine) -> Result<()> {
=======
pub(crate) fn run_schedule(engine: &mut SimulationEngine) -> anyhow::Result<()> {
>>>>>>> d9869aff
    for action in engine.simulation.schedule.iter() {
        match action {
            Action::WaitMs(ms) => wait_ms(*ms),
            Action::EnsureDelayMs(ms) => ensure_delay_ms(*ms, &mut engine.state.delay_from),
            Action::TracingEvent(event) => tracing_event(event),
            Action::SendRunStart(run_start) => send_run_start_command(
                &mut engine.externals,
                run_start,
                &engine.state.metadata.timestamp,
            )?,
            Action::SendRunStop(run_stop) => send_run_stop_command(
                &mut engine.externals,
                run_stop,
                &engine.state.metadata.timestamp,
            )?,
            Action::SendRunLogData(run_log_data) => send_run_log_command(
                &mut engine.externals,
                &engine.state.metadata.timestamp,
                run_log_data,
            )?,
            Action::SendSampleEnvLog(sample_env_log) => {
                send_se_log_command(
                    &mut engine.externals,
                    &engine.state.metadata.timestamp,
                    sample_env_log,
                )
                .unwrap();
            }
            Action::SendAlarm(alarm) => {
                send_alarm_command(
                    &mut engine.externals,
                    &engine.state.metadata.timestamp,
                    alarm,
                )?;
            }
            Action::SetVetoFlags(vetoes) => {
                engine.state.metadata.veto_flags = *vetoes;
            }
            Action::SetPeriod(period) => {
                engine.state.metadata.period_number = *period;
            }
            Action::SetProtonsPerPulse(ppp) => {
                engine.state.metadata.protons_per_pulse = *ppp;
            }
            Action::SetRunning(running) => {
                engine.state.metadata.running = *running;
            }
            Action::GenerateTrace(generate_trace) => {
                generate_trace_push_to_cache(engine, generate_trace)
            }
            Action::GenerateEventList(generate_event) => {
                generate_event_lists_push_to_cache(engine, generate_event)
            }
            Action::SetTimestamp(timestamp) => set_timestamp(engine, timestamp),
            Action::FrameLoop(frame_loop) => {
                for frame in frame_loop.start.value()..=frame_loop.end.value() {
                    engine.state.metadata.frame_number = frame as FrameNumber;
                    run_frame(engine, frame_loop.schedule.as_slice())?;
                }
            }
            Action::Comment(_) => (),
        }
    }
    Ok(())
}

<<<<<<< HEAD
#[tracing::instrument(
    skip_all, level = "debug", target = "otel",
    fields(
        frame_number = engine.state.metadata.frame_number,
        num_actions = frame_actions.len()
    )
)]
fn run_frame(engine: &mut SimulationEngine, frame_actions: &[FrameAction]) -> Result<()> {
=======
fn run_frame(engine: &mut SimulationEngine, frame_actions: &[FrameAction]) -> anyhow::Result<()> {
>>>>>>> d9869aff
    for action in frame_actions {
        match action {
            FrameAction::WaitMs(ms) => wait_ms(*ms),
            FrameAction::EnsureDelayMs(ms) => ensure_delay_ms(*ms, &mut engine.state.delay_from),
            FrameAction::TracingEvent(event) => tracing_event(event),
            FrameAction::SendAggregatedFrameEventList(source) => {
                send_aggregated_frame_event_list_message(
                    &mut engine.externals,
                    &mut engine.event_list_cache,
                    &engine.state.metadata,
                    &source
                        .channel_indices
                        .range_inclusive()
                        .map(|i| *engine.channels.get(i).unwrap())
                        .collect::<Vec<_>>(),
                    &source.source_options,
                )?
            }
            FrameAction::GenerateTrace(generate_trace) => {
                generate_trace_push_to_cache(engine, generate_trace)
            }
            FrameAction::GenerateEventList(generate_event) => {
                generate_event_lists_push_to_cache(engine, generate_event)
            }
            FrameAction::SetTimestamp(timestamp) => set_timestamp(engine, timestamp),
            FrameAction::DigitiserLoop(digitiser_loop) => {
                for digitiser in digitiser_loop.start.value()..=digitiser_loop.end.value() {
                    engine.state.digitiser_index = digitiser as usize;
                    run_digitiser(engine, &digitiser_loop.schedule)?;
                }
            }
            FrameAction::Comment(_) => (),
        }
    }
    Ok(())
}

#[tracing::instrument(skip_all, level = "debug", target = "otel",
    fields(
        frame_number = engine.state.metadata.frame_number,
        digitiser_id = engine.digitiser_ids[engine.state.digitiser_index].id,
        num_actions = digitiser_actions.len()
    )
)]
pub(crate) fn run_digitiser<'a>(
    engine: &'a mut SimulationEngine,
    digitiser_actions: &[DigitiserAction],
) -> anyhow::Result<()> {
    for action in digitiser_actions {
        match action {
            DigitiserAction::WaitMs(ms) => wait_ms(*ms),
            DigitiserAction::EnsureDelayMs(ms) => {
                ensure_delay_ms(*ms, &mut engine.state.delay_from)
            }
            DigitiserAction::TracingEvent(event) => tracing_event(event),
            DigitiserAction::SendDigitiserTrace(source) => {
                send_digitiser_trace_message(
                    &mut engine.externals,
                    engine.simulation.sample_rate,
                    &mut engine.trace_cache,
                    &engine.state.metadata,
                    engine
                        .digitiser_ids
                        .get(engine.state.digitiser_index)
                        .unwrap()
                        .id,
                    &engine
                        .digitiser_ids
                        .get(engine.state.digitiser_index)
                        .unwrap()
                        .channel_indices
                        .iter()
                        .map(|idx| engine.channels[*idx])
                        .collect::<Vec<_>>(),
                    source.0,
                )
                .unwrap();
            }
            DigitiserAction::SendDigitiserEventList(source) => {
                send_digitiser_event_list_message(
                    &mut engine.externals,
                    &mut engine.event_list_cache,
                    &engine.state.metadata,
                    engine
                        .digitiser_ids
                        .get(engine.state.digitiser_index)
                        .unwrap()
                        .id,
                    &engine
                        .digitiser_ids
                        .get(engine.state.digitiser_index)
                        .unwrap()
                        .channel_indices
                        .iter()
                        .map(|idx| engine.channels[*idx])
                        .collect::<Vec<_>>(),
                    &source.0,
                )
                .unwrap();
            }
            DigitiserAction::GenerateTrace(generate_trace) => {
                generate_trace_push_to_cache(engine, generate_trace)
            }
            DigitiserAction::GenerateEventList(generate_event) => {
                generate_event_lists_push_to_cache(engine, generate_event)
            }
            DigitiserAction::Comment(_) => (),
        }
    }
    Ok(())
}<|MERGE_RESOLUTION|>--- conflicted
+++ resolved
@@ -13,12 +13,8 @@
     simulation_elements::event_list::{EventList, Trace},
     Topics,
 };
-<<<<<<< HEAD
 use anyhow::Result;
 use chrono::{DateTime, TimeDelta, Utc};
-=======
-use chrono::{TimeDelta, Utc};
->>>>>>> d9869aff
 use rdkafka::producer::FutureProducer;
 use std::{collections::VecDeque, thread::sleep, time::Duration};
 use supermusr_common::{Channel, DigitizerId, FrameNumber};
@@ -200,12 +196,8 @@
     }
 }
 
-<<<<<<< HEAD
 #[tracing::instrument(skip_all, level = "debug", target = "otel", fields(num_actions = engine.simulation.schedule.len()))]
 pub(crate) fn run_schedule(engine: &mut SimulationEngine) -> Result<()> {
-=======
-pub(crate) fn run_schedule(engine: &mut SimulationEngine) -> anyhow::Result<()> {
->>>>>>> d9869aff
     for action in engine.simulation.schedule.iter() {
         match action {
             Action::WaitMs(ms) => wait_ms(*ms),
@@ -272,7 +264,6 @@
     Ok(())
 }
 
-<<<<<<< HEAD
 #[tracing::instrument(
     skip_all, level = "debug", target = "otel",
     fields(
@@ -281,9 +272,6 @@
     )
 )]
 fn run_frame(engine: &mut SimulationEngine, frame_actions: &[FrameAction]) -> Result<()> {
-=======
-fn run_frame(engine: &mut SimulationEngine, frame_actions: &[FrameAction]) -> anyhow::Result<()> {
->>>>>>> d9869aff
     for action in frame_actions {
         match action {
             FrameAction::WaitMs(ms) => wait_ms(*ms),
