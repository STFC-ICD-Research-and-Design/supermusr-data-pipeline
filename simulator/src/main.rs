--- conflicted
+++ resolved
@@ -74,11 +74,7 @@
     #[clap(long)]
     otel_endpoint: Option<String>,
 
-<<<<<<< HEAD
-    /// If open-telemetry is used then the following log level is used
-=======
     /// If open-telemetry is used then is uses the following tracing level
->>>>>>> 214c7d7d
     #[clap(long, default_value = "info")]
     otel_level: LevelFilter,
 
