--- conflicted
+++ resolved
@@ -463,13 +463,11 @@
                     let span = trace_span!("Frame Assembled Event List");
                     let _guard = span.enter();
 
-                    let mut fbb = FlatBufferBuilder::new();
                     template
                         .send_frame_event_messages(&mut fbb, &obj.voltage_transformation)
                         .await
                         .expect("Event messages should send.");
 
-<<<<<<< HEAD
                     let future_record = FutureRecord::to(frame_event_topic)
                         .payload(fbb.finished_data())
                         .conditional_inject_current_span_into_headers(
@@ -482,47 +480,6 @@
                         Ok(r) => debug!("Delivery: {:?}", r),
                         Err(e) => error!("Delivery failed: {:?}", e.0),
                     };
-=======
-                    info!(
-                        "Simulated Trace: {0}, {1}",
-                        DateTime::<Utc>::try_from(
-                            *template.metadata().timestamp.expect("Timestamp Exists")
-                        )
-                        .expect("Convert to DateTime"),
-                        template.metadata().frame_number
-                    );
-
-                    // Prepare the kafka message
-                    let trace_topic = trace_topic.to_owned();
-                    let producer = producer.to_owned();
-                    let span = tracing::Span::current();
-
-                    kafka_producer_thread_set.spawn(async move {
-                        let future_record = FutureRecord::to(&trace_topic)
-                            .payload(fbb.finished_data())
-                            .conditional_inject_span_into_headers(use_otel, &span)
-                            .key("Simulated Trace");
-
-                        let timeout = Timeout::After(Duration::from_millis(100));
-
-                        match producer.send(future_record, timeout).await {
-                            Ok(r) => debug!("Delivery: {:?}", r),
-                            Err(e) => error!("Delivery failed: {:?}", e.0),
-                        };
-                    });
-                }
-
-                if let Some(event_topic) = cli.event_topic.as_deref() {
-                    let span = trace_span!("Digitizer Event List");
-                    let _guard = span.enter();
-
-                    let mut fbb = FlatBufferBuilder::new();
-                    template
-                        .send_event_messages(&mut fbb, &obj.voltage_transformation)
-                        .await
-                        .expect("Trace messages should send.");
-
->>>>>>> fa1b3bbd
                     info!(
                         "Simulated Events List: {0}, {1}",
                         DateTime::<Utc>::try_from(
