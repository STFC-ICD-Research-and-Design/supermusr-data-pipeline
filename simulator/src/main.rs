mod message;
mod muon_event;
mod noise;
mod simulation_config;

use chrono::{DateTime, Utc};
use clap::{Parser, Subcommand};
use rdkafka::{
    producer::{FutureProducer, FutureRecord},
    util::Timeout,
};
use simulation_config::Simulation;
use std::{
    fs::File,
    path::PathBuf,
    time::{Duration, SystemTime},
};
use supermusr_common::{
    conditional_init_tracer,
    tracer::{FutureRecordTracerExt, OtelTracer},
    Channel, Intensity, Time,
};
use supermusr_streaming_types::{
    dat2_digitizer_analog_trace_v2_generated::{
        finish_digitizer_analog_trace_message_buffer, ChannelTrace, ChannelTraceArgs,
        DigitizerAnalogTraceMessage, DigitizerAnalogTraceMessageArgs,
    },
    dev2_digitizer_event_v2_generated::{
        finish_digitizer_event_list_message_buffer, DigitizerEventListMessage,
        DigitizerEventListMessageArgs,
    },
    flatbuffers::FlatBufferBuilder,
    frame_metadata_v2_generated::{FrameMetadataV2, FrameMetadataV2Args, GpsTime},
};
use tokio::time;
use tracing::{debug, error, info, level_filters::LevelFilter, trace_span};

#[derive(Clone, Parser)]
#[clap(author, version, about)]
struct Cli {
    /// Kafka broker address
    #[clap(long = "broker")]
    broker_address: String,

    /// Kafka username
    #[clap(long)]
    username: Option<String>,

    /// Kafka password
    #[clap(long)]
    password: Option<String>,

    /// Topic to publish event packets to
    #[clap(long)]
    event_topic: Option<String>,

    /// Topic to publish analog trace packets to
    #[clap(long)]
    trace_topic: Option<String>,

    /// Digitizer identifier to use
    #[clap(long = "did", default_value = "0")]
    digitizer_id: u8,

    /// Number of events to include in each frame
    #[clap(long = "events", default_value = "500")]
    events_per_frame: usize,

    /// Number of measurements to include in each frame
    #[clap(long = "time-bins", default_value = "500")]
    measurements_per_frame: usize,

    /// If set, then open-telemetry data is sent to the URL specified, otherwise the standard tracing subscriber is used
    #[clap(long)]
    otel_endpoint: Option<String>,

    #[command(subcommand)]
    mode: Mode,
}

#[derive(Clone, Subcommand)]
enum Mode {
    /// Run in single shot mode, output a single frame then exit
    Single(Single),

    /// Run in continuous mode, outputting one frame every `frame-time` milliseconds
    Continuous(Continuous),

    /// Run in json mode, behaviour is defined by the file given by --file
    Defined(Defined),
}

#[derive(Clone, Parser)]
struct Single {
    /// Number of frame to be sent
    #[clap(long = "frame", default_value = "0")]
    frame_number: u32,
}

#[derive(Clone, Parser)]
struct Continuous {
    /// Number of first frame to be sent
    #[clap(long = "start-frame", default_value = "0")]
    start_frame_number: u32,

    /// Time in milliseconds between each frame
    #[clap(long, default_value = "20")]
    frame_time: u64,
}

#[derive(Clone, Parser)]
struct Defined {
    /// Path to the json settings file
    file: PathBuf,

    /// Specifies how many times the simulation is generated
    #[clap(long, default_value = "1")]
    repeat: usize,
}

#[tokio::main]
async fn main() {
    let cli = Cli::parse();

<<<<<<< HEAD
    let _tracer = conditional_init_tracer!(
        cli.otel_endpoint.as_deref(),
        "Trace Simulator",
        LevelFilter::TRACE
    );
=======
    let tracer = conditional_init_tracer!(cli.otel_endpoint.as_deref(), LevelFilter::TRACE);
>>>>>>> 76718461

    let span = trace_span!("TraceSimulator");
    let _guard = span.enter();

    let client_config = supermusr_common::generate_kafka_client_config(
        &cli.broker_address,
        &cli.username,
        &cli.password,
    );
    let producer = client_config.create().unwrap();

    match cli.mode.clone() {
        Mode::Single(single) => run_single_simulation(&cli, &producer, single).await,
        Mode::Continuous(continuous) => {
            run_continuous_simulation(&cli, &producer, continuous).await
        }
        Mode::Defined(defined) => {
            run_configured_simulation(tracer.is_some(), &cli, &producer, defined).await
        }
    }
}

async fn run_single_simulation(cli: &Cli, producer: &FutureProducer, single: Single) {
    let mut fbb = FlatBufferBuilder::new();
    send(
        producer,
        cli.clone(),
        &mut fbb,
        single.frame_number,
        Duration::default(),
    )
    .await;
}

async fn run_continuous_simulation(cli: &Cli, producer: &FutureProducer, continuous: Continuous) {
    let mut fbb = FlatBufferBuilder::new();
    let mut frame = time::interval(Duration::from_millis(continuous.frame_time));

    let start_time = SystemTime::now();
    let mut frame_number = continuous.start_frame_number;

    loop {
        let now = SystemTime::now().duration_since(start_time).unwrap();
        send(producer, cli.clone(), &mut fbb, frame_number, now).await;

        frame_number += 1;
        frame.tick().await;
    }
}

async fn send(
    producer: &FutureProducer,
    cli: Cli,
    fbb: &mut FlatBufferBuilder<'_>,
    frame_number: u32,
    now: Duration,
) {
    let time: GpsTime = Utc::now().into();

    if let Some(topic) = &cli.event_topic {
        let start_time = SystemTime::now();
        fbb.reset();

        let metadata = FrameMetadataV2Args {
            frame_number,
            period_number: 0,
            protons_per_pulse: 0,
            running: true,
            timestamp: Some(&time),
            veto_flags: 0,
        };
        let metadata = FrameMetadataV2::create(fbb, &metadata);

        let message = DigitizerEventListMessageArgs {
            digitizer_id: cli.digitizer_id,
            metadata: Some(metadata),
            channel: Some(fbb.create_vector::<Channel>(&vec![1; cli.events_per_frame])),
            voltage: Some(fbb.create_vector::<Intensity>(&vec![2; cli.events_per_frame])),
            time: Some(fbb.create_vector::<Time>(&vec![
                u32::try_from(now.as_millis()).unwrap();
                cli.events_per_frame
            ])),
        };
        let message = DigitizerEventListMessage::create(fbb, &message);
        finish_digitizer_event_list_message_buffer(fbb, message);

        let future_record = FutureRecord::to(topic)
            .payload(fbb.finished_data())
            .conditional_inject_current_span_into_headers(cli.otel_endpoint.is_some())
            .key("Simulated Event");

        let timeout = Timeout::After(Duration::from_millis(100));
        match producer.send(future_record, timeout).await {
            Ok(r) => debug!("Delivery: {:?}", r),
            Err(e) => error!("Delivery failed: {:?}", e),
        };

        info!(
            "Event send took: {:?}",
            SystemTime::now().duration_since(start_time).unwrap()
        );
    }

    if let Some(topic) = &cli.trace_topic {
        let start_time = SystemTime::now();
        fbb.reset();

        let metadata = FrameMetadataV2Args {
            frame_number,
            period_number: 0,
            protons_per_pulse: 0,
            running: true,
            timestamp: Some(&time),
            veto_flags: 0,
        };
        let metadata = FrameMetadataV2::create(fbb, &metadata);

        let channel0_voltage = gen_dummy_trace_data(&cli, frame_number, 0);
        let channel0_voltage = fbb.create_vector::<Intensity>(&channel0_voltage);
        let channel0 = ChannelTrace::create(
            fbb,
            &ChannelTraceArgs {
                channel: 0,
                voltage: Some(channel0_voltage),
            },
        );

        let channel1_voltage = gen_dummy_trace_data(&cli, frame_number, 1);
        let channel1_voltage = fbb.create_vector::<Intensity>(&channel1_voltage);
        let channel1 = ChannelTrace::create(
            fbb,
            &ChannelTraceArgs {
                channel: 1,
                voltage: Some(channel1_voltage),
            },
        );

        let channel2_voltage = gen_dummy_trace_data(&cli, frame_number, 2);
        let channel2_voltage = fbb.create_vector::<Intensity>(&channel2_voltage);
        let channel2 = ChannelTrace::create(
            fbb,
            &ChannelTraceArgs {
                channel: 2,
                voltage: Some(channel2_voltage),
            },
        );

        let channel3_voltage = gen_dummy_trace_data(&cli, frame_number, 3);
        let channel3_voltage = fbb.create_vector::<Intensity>(&channel3_voltage);
        let channel3 = ChannelTrace::create(
            fbb,
            &ChannelTraceArgs {
                channel: 3,
                voltage: Some(channel3_voltage),
            },
        );

        let channel4_voltage = gen_dummy_trace_data(&cli, frame_number, 4);
        let channel4_voltage = fbb.create_vector::<Intensity>(&channel4_voltage);
        let channel4 = ChannelTrace::create(
            fbb,
            &ChannelTraceArgs {
                channel: 4,
                voltage: Some(channel4_voltage),
            },
        );

        let channel5_voltage = gen_dummy_trace_data(&cli, frame_number, 5);
        let channel5_voltage = fbb.create_vector::<Intensity>(&channel5_voltage);
        let channel5 = ChannelTrace::create(
            fbb,
            &ChannelTraceArgs {
                channel: 5,
                voltage: Some(channel5_voltage),
            },
        );

        let channel6_voltage = gen_dummy_trace_data(&cli, frame_number, 6);
        let channel6_voltage = fbb.create_vector::<Intensity>(&channel6_voltage);
        let channel6 = ChannelTrace::create(
            fbb,
            &ChannelTraceArgs {
                channel: 6,
                voltage: Some(channel6_voltage),
            },
        );

        let channel7_voltage = gen_dummy_trace_data(&cli, frame_number, 7);
        let channel7_voltage = fbb.create_vector::<Intensity>(&channel7_voltage);
        let channel7 = ChannelTrace::create(
            fbb,
            &ChannelTraceArgs {
                channel: 7,
                voltage: Some(channel7_voltage),
            },
        );

        let message = DigitizerAnalogTraceMessageArgs {
            digitizer_id: cli.digitizer_id,
            metadata: Some(metadata),
            sample_rate: 1_000_000_000,
            channels: Some(fbb.create_vector(&[
                channel0, channel1, channel2, channel3, channel4, channel5, channel6, channel7,
            ])),
        };
        let message = DigitizerAnalogTraceMessage::create(fbb, &message);
        finish_digitizer_analog_trace_message_buffer(fbb, message);

        let future_record = FutureRecord::to(topic)
            .payload(fbb.finished_data())
            .conditional_inject_current_span_into_headers(cli.otel_endpoint.is_some())
            .key("Simulated Trace");

        let timeout = Timeout::After(Duration::from_millis(100));
        match producer.send(future_record, timeout).await {
            Ok(r) => debug!("Delivery: {:?}", r),
            Err(e) => error!("Delivery failed: {:?}", e.0),
        };

        info!(
            "Trace send took: {:?}",
            SystemTime::now().duration_since(start_time).unwrap()
        );
    }
}

fn gen_dummy_trace_data(cli: &Cli, frame_number: u32, channel_number: u32) -> Vec<Intensity> {
    let mut intensity = vec![404; cli.measurements_per_frame];
    intensity[0] = frame_number as Intensity;
    intensity[1] = cli.digitizer_id as Intensity;
    intensity[2] = channel_number as Intensity;
    intensity
}

async fn run_configured_simulation(
    use_otel: bool,
    cli: &Cli,
    producer: &FutureProducer,
    defined: Defined,
) {
    let mut fbb = FlatBufferBuilder::new();

    let Defined { file, repeat } = defined;

    let obj: Simulation = serde_json::from_reader(File::open(file).unwrap()).unwrap();
    for trace in obj.traces {
        let now = Utc::now();
        for (index, (frame_index, frame)) in trace
            .frames
            .iter()
            .enumerate()
            .flat_map(|v| std::iter::repeat(v).take(repeat))
            .enumerate()
        {
            let ts = trace.create_time_stamp(&now, index);
            let templates = trace
                .create_frame_templates(frame_index, frame, &ts)
                .expect("Templates created");

            for template in templates {
                if let Some(trace_topic) = cli.trace_topic.as_deref() {
                    let span = trace_span!("Digitiser");
                    let _guard = span.enter();

                    template
                        .send_trace_messages(&mut fbb, &obj.voltage_transformation)
                        .await
                        .expect("Trace messages should send.");

                    // Prepare the kafka message
                    let future_record = FutureRecord::to(trace_topic)
                        .payload(fbb.finished_data())
<<<<<<< HEAD
                        .conditional_inject_current_span_into_headers(cli.otel_endpoint.is_some())
=======
                        .conditional_inject_current_span_into_headers(use_otel)
>>>>>>> 76718461
                        .key("Simulated Trace");

                    let timeout = Timeout::After(Duration::from_millis(100));
                    match producer.send(future_record, timeout).await {
                        Ok(r) => debug!("Delivery: {:?}", r),
                        Err(e) => error!("Delivery failed: {:?}", e.0),
                    };

                    info!(
                        "Simulated Trace: {0}, {1}",
                        DateTime::<Utc>::try_from(
                            *template.metadata().timestamp.expect("Timestamp Exists")
                        )
                        .expect("Convert to DateTime"),
                        template.metadata().frame_number
                    );
                    fbb.reset();
                }

                if let Some(event_topic) = cli.event_topic.as_deref() {
                    let span = trace_span!("Digitizer Event List");
                    let _guard = span.enter();

                    template
                        .send_event_messages(&mut fbb, &obj.voltage_transformation)
                        .await
                        .expect("Trace messages should send.");

                    let future_record = FutureRecord::to(event_topic)
                        .payload(fbb.finished_data())
                        .conditional_inject_current_span_into_headers(cli.otel_endpoint.is_some())
                        .key("Simulated Event");

                    let timeout = Timeout::After(Duration::from_millis(100));
                    match producer.send(future_record, timeout).await {
                        Ok(r) => debug!("Delivery: {:?}", r),
                        Err(e) => error!("Delivery failed: {:?}", e.0),
                    };
                    info!(
                        "Simulated Events List: {0}, {1}",
                        DateTime::<Utc>::try_from(
                            *template.metadata().timestamp.expect("Timestamp Exists")
                        )
                        .expect("Convert to DateTime"),
                        template.metadata().frame_number
                    );
                    fbb.reset();
                }
            }
        }
    }
}<|MERGE_RESOLUTION|>--- conflicted
+++ resolved
@@ -122,15 +122,7 @@
 async fn main() {
     let cli = Cli::parse();
 
-<<<<<<< HEAD
-    let _tracer = conditional_init_tracer!(
-        cli.otel_endpoint.as_deref(),
-        "Trace Simulator",
-        LevelFilter::TRACE
-    );
-=======
     let tracer = conditional_init_tracer!(cli.otel_endpoint.as_deref(), LevelFilter::TRACE);
->>>>>>> 76718461
 
     let span = trace_span!("TraceSimulator");
     let _guard = span.enter();
@@ -403,11 +395,7 @@
                     // Prepare the kafka message
                     let future_record = FutureRecord::to(trace_topic)
                         .payload(fbb.finished_data())
-<<<<<<< HEAD
-                        .conditional_inject_current_span_into_headers(cli.otel_endpoint.is_some())
-=======
                         .conditional_inject_current_span_into_headers(use_otel)
->>>>>>> 76718461
                         .key("Simulated Trace");
 
                     let timeout = Timeout::After(Duration::from_millis(100));
