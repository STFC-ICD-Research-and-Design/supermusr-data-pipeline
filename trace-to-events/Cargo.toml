--- conflicted
+++ resolved
@@ -8,11 +8,8 @@
 clap.workspace = true
 lazy_static.workspace = true
 num.workspace = true
-<<<<<<< HEAD
 prometheus-client.workspace = true
-=======
 rayon.workspace = true
->>>>>>> f6897a53
 rdkafka.workspace = true
 supermusr-common.workspace = true
 supermusr-streaming-types.workspace = true
