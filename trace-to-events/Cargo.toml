--- conflicted
+++ resolved
@@ -8,18 +8,6 @@
 common = { path = "../common" }
 streaming-types = { path = "../streaming-types" }
 
-<<<<<<< HEAD
-anyhow = "1.0"
-clap = { version = "4.0", features = ["derive"] }
-env_logger = "0.10"
-itertools = "0.11.0"
-kagiyama = "0.3.0"
-lazy_static = "1.4.0"
-log = "0.4"
-rayon = "1.5.3"
-rdkafka = { version = "0.34.0", features = ["cmake-build", "ssl-vendored", "gssapi-vendored", "sasl"] }
-tokio = { version = "1.24", features = ["macros", "rt-multi-thread"] }
-=======
 anyhow.workspace = true
 clap.workspace = true
 env_logger.workspace = true
@@ -30,7 +18,6 @@
 rayon = "1.5.3"
 rdkafka.workspace = true
 tokio.workspace = true
->>>>>>> 6b5ae52f
 
 [dev-dependencies]
 chrono.workspace = true