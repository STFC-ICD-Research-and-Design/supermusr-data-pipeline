--- conflicted
+++ resolved
@@ -30,30 +30,6 @@
     sample_time: Real,
     detector_settings: &DetectorSettings,
     save_options: Option<&Path>,
-<<<<<<< HEAD
-) -> ChannnelEvents {
-    let events = match &mode {
-        Mode::ConstantPhaseDiscriminator(parameters) => {
-            find_constant_events(metadata, trace, parameters, save_options)
-        }
-        Mode::AdvancedMuonDetector(parameters) => {
-            find_advanced_events(metadata, trace, parameters, save_options)
-        }
-    };
-
-    let mut time = Vec::new();
-    let mut voltage = Vec::new();
-
-    for event in events {
-        time.push(((event.0 as Real) * sample_time) as Time);
-        voltage.push(event.1);
-    }
-
-    ChannnelEvents {
-        channel_number: trace.channel(),
-        time,
-        voltage,
-=======
 ) -> (Vec<Time>, Vec<Intensity>) {
     match &detector_settings.mode {
         Mode::ConstantPhaseDiscriminator(parameters) => find_constant_events(
@@ -74,7 +50,6 @@
             parameters,
             save_options,
         ),
->>>>>>> f6897a53
     }
 }
 
@@ -108,30 +83,22 @@
 
     if let Some(save_path) = save_path {
         raw.clone()
-<<<<<<< HEAD
-            .save_to_file(&get_save_file_name(save_path, metadata.frame_number(),trace.channel(), "raw"))
-=======
             .save_to_file(&get_save_file_name(
                 save_path,
                 metadata.frame_number(),
                 trace.channel(),
                 "raw",
             ))
->>>>>>> f6897a53
             .unwrap();
 
         pulses
             .clone()
-<<<<<<< HEAD
-            .save_to_file(&get_save_file_name(save_path, metadata.frame_number(), trace.channel(), "pulses"))
-=======
             .save_to_file(&get_save_file_name(
                 save_path,
                 metadata.frame_number(),
                 trace.channel(),
                 "pulses",
             ))
->>>>>>> f6897a53
             .unwrap();
     }
 
@@ -198,44 +165,32 @@
 
     if let Some(save_path) = save_path {
         raw.clone()
-<<<<<<< HEAD
-            .save_to_file(&get_save_file_name(save_path, metadata.frame_number(), trace.channel(), "raw"))
-=======
             .save_to_file(&get_save_file_name(
                 save_path,
                 metadata.frame_number(),
                 trace.channel(),
                 "raw",
             ))
->>>>>>> f6897a53
             .unwrap();
 
         smoothed
             .clone()
-<<<<<<< HEAD
-            .save_to_file(&get_save_file_name(save_path, metadata.frame_number(), trace.channel(), "smoothed"))
-=======
             .save_to_file(&get_save_file_name(
                 save_path,
                 metadata.frame_number(),
                 trace.channel(),
                 "smoothed",
             ))
->>>>>>> f6897a53
             .unwrap();
 
         pulses
             .clone()
-<<<<<<< HEAD
-            .save_to_file(&get_save_file_name(save_path, metadata.frame_number(), trace.channel(), "pulses"))
-=======
             .save_to_file(&get_save_file_name(
                 save_path,
                 metadata.frame_number(),
                 trace.channel(),
                 "pulses",
             ))
->>>>>>> f6897a53
             .unwrap();
     }
 
@@ -248,16 +203,12 @@
     (time, voltage)
 }
 
-<<<<<<< HEAD
-fn get_save_file_name(path: &Path, frame_number: FrameNumber, channel: Channel, subscript: &str) -> PathBuf {
-=======
 fn get_save_file_name(
     path: &Path,
     frame_number: FrameNumber,
     channel: Channel,
     subscript: &str,
 ) -> PathBuf {
->>>>>>> f6897a53
     let file_name = format!(
         "{0}f{frame_number}c{channel}_{subscript}",
         path.file_stem()
@@ -289,11 +240,6 @@
         .unwrap()
         .iter()
         .collect::<Vec<ChannelTrace>>()
-<<<<<<< HEAD
-        .iter()
-        .map(move |channel_trace| {
-            find_channel_events(&trace.metadata(), channel_trace, sample_time_in_ns, mode, save_options)
-=======
         .par_iter()
         .map(|channel_trace| {
             (
@@ -306,7 +252,6 @@
                     save_options,
                 ),
             )
->>>>>>> f6897a53
         })
         .collect();
 
