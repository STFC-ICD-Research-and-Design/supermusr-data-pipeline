--- conflicted
+++ resolved
@@ -19,13 +19,9 @@
         messages_received::{self, MessageKind},
         metric_names::{FAILURES, MESSAGES_PROCESSED, MESSAGES_RECEIVED},
     },
-<<<<<<< HEAD
     tracer::{
         FutureRecordTracerExt, OptionalHeaderTracerExt, TracerEngine, TracerOptions,
     },
-=======
-    tracer::{FutureRecordTracerExt, OptionalHeaderTracerExt, TracerEngine, TracerOptions},
->>>>>>> 214c7d7d
     Intensity,
 };
 use supermusr_streaming_types::{
@@ -78,11 +74,7 @@
     #[clap(long)]
     otel_endpoint: Option<String>,
 
-<<<<<<< HEAD
-    /// If open-telemetry is used then the following log level is used
-=======
     /// If open-telemetry is used then it uses the following tracing level
->>>>>>> 214c7d7d
     #[clap(long, default_value = "info")]
     otel_level: LevelFilter,
 
