mod metrics;
mod parameters;
mod processing;
mod pulse_detection;

use clap::Parser;
use kagiyama::{AlwaysReady, Watcher};
use parameters::Mode;
use rdkafka::{
    consumer::{stream_consumer::StreamConsumer, CommitMode, Consumer},
    message::Message,
    producer::{FutureProducer, FutureRecord},
};
use std::{net::SocketAddr, path::PathBuf, time::Duration};
<<<<<<< HEAD
use streaming_types::dat1_digitizer_analog_trace_v1_generated::{
=======
use supermusr_streaming_types::dat1_digitizer_analog_trace_v1_generated::{
>>>>>>> 9485a2c7
    digitizer_analog_trace_message_buffer_has_identifier, root_as_digitizer_analog_trace_message,
};

#[derive(Debug, Parser)]
#[clap(author, version, about)]
struct Cli {
    #[clap(long)]
    broker: String,

    #[clap(long)]
    username: Option<String>,

    #[clap(long)]
    password: Option<String>,

    #[clap(long = "group")]
    consumer_group: String,

    #[clap(long)]
    trace_topic: String,

    #[clap(long)]
    event_topic: String,

    #[clap(long, default_value = "127.0.0.1:9090")]
    observability_address: SocketAddr,

    #[clap(long)]
    save_file: Option<PathBuf>,

    #[command(subcommand)]
    pub(crate) mode: Mode,
}

#[tokio::main]
async fn main() {
    env_logger::init();

    let args = Cli::parse();

    let mut watcher = Watcher::<AlwaysReady>::default();
    metrics::register(&watcher);
    watcher.start_server(args.observability_address).await;

    let mut client_config = supermusr_common::generate_kafka_client_config(
        &args.broker,
        &args.username,
        &args.password,
    );

    let producer: FutureProducer = client_config
        .create()
        .expect("Kafka Producer should be created");

    let producer: FutureProducer = client_config
        .create()
        .expect("Kafka Producer should be created");

    let consumer: StreamConsumer = client_config
        .set("group.id", &args.consumer_group)
        .set("enable.partition.eof", "false")
        .set("session.timeout.ms", "6000")
        .set("enable.auto.commit", "false")
        .create()
        .expect("Kafka Consumer should be created");

    consumer
        .subscribe(&[&args.trace_topic])
        .expect("Kafka Consumer should subscribe to trace-topic");

    loop {
        match consumer.recv().await {
            Ok(m) => {
                log::debug!(
                    "key: '{:?}', topic: {}, partition: {}, offset: {}, timestamp: {:?}",
                    m.key(),
                    m.topic(),
                    m.partition(),
                    m.offset(),
                    m.timestamp()
                );

                if let Some(payload) = m.payload() {
                    if digitizer_analog_trace_message_buffer_has_identifier(payload) {
                        metrics::MESSAGES_RECEIVED
                            .get_or_create(&metrics::MessagesReceivedLabels::new(
                                metrics::MessageKind::Trace,
                            ))
                            .inc();
                        match root_as_digitizer_analog_trace_message(payload) {
                            Ok(thing) => {
                                match producer
                                    .send(
                                        FutureRecord::to(&args.event_topic)
                                            .payload(&processing::process(
                                                &thing,
                                                &args.mode,
                                                args.save_file.as_deref(),
                                            ))
                                            .key("test"),
                                        Duration::from_secs(0),
                                    )
                                    .await
                                {
                                    Ok(_) => {
                                        log::trace!("Published event message");
                                        metrics::MESSAGES_PROCESSED.inc();
                                    }
                                    Err(e) => {
                                        log::error!("{:?}", e);
                                        metrics::FAILURES
                                            .get_or_create(&metrics::FailureLabels::new(
                                                metrics::FailureKind::KafkaPublishFailed,
                                            ))
                                            .inc();
                                    }
                                }
                            }
                            Err(e) => {
                                log::warn!("Failed to parse message: {}", e);
                                metrics::FAILURES
                                    .get_or_create(&metrics::FailureLabels::new(
                                        metrics::FailureKind::UnableToDecodeMessage,
                                    ))
                                    .inc();
                            }
                        }
                    } else {
                        log::warn!("Unexpected message type on topic \"{}\"", m.topic());
                        metrics::MESSAGES_RECEIVED
                            .get_or_create(&metrics::MessagesReceivedLabels::new(
                                metrics::MessageKind::Unknown,
                            ))
                            .inc();
                    }
                }

                consumer.commit_message(&m, CommitMode::Async).unwrap();
            }
            Err(e) => log::warn!("Kafka error: {}", e),
        };
    }
}<|MERGE_RESOLUTION|>--- conflicted
+++ resolved
@@ -12,11 +12,7 @@
     producer::{FutureProducer, FutureRecord},
 };
 use std::{net::SocketAddr, path::PathBuf, time::Duration};
-<<<<<<< HEAD
-use streaming_types::dat1_digitizer_analog_trace_v1_generated::{
-=======
 use supermusr_streaming_types::dat1_digitizer_analog_trace_v1_generated::{
->>>>>>> 9485a2c7
     digitizer_analog_trace_message_buffer_has_identifier, root_as_digitizer_analog_trace_message,
 };
 
@@ -66,6 +62,10 @@
         &args.username,
         &args.password,
     );
+
+    let producer: FutureProducer = client_config
+        .create()
+        .expect("Kafka Producer should be created");
 
     let producer: FutureProducer = client_config
         .create()
