--- conflicted
+++ resolved
@@ -141,80 +141,6 @@
                     &producer,
                     &m,
                 );
-<<<<<<< HEAD
-=======
-
-                if let Some(payload) = m.payload() {
-                    if digitizer_analog_trace_message_buffer_has_identifier(payload) {
-                        counter!(
-                            MESSAGES_RECEIVED,
-                            &[messages_received::get_label(MessageKind::Trace)]
-                        )
-                        .increment(1);
-                        match root_as_digitizer_analog_trace_message(payload) {
-                            Ok(thing) => {
-                                let mut fbb = FlatBufferBuilder::new();
-                                processing::process(
-                                    &mut fbb,
-                                    &thing,
-                                    &DetectorSettings {
-                                        polarity: &args.polarity,
-                                        baseline: args.baseline,
-                                        mode: &args.mode,
-                                    },
-                                    args.save_file.as_deref(),
-                                );
-
-                                let future_record = FutureRecord::to(&args.event_topic)
-                                    .payload(fbb.finished_data())
-                                    .conditional_inject_current_span_into_headers(tracer.use_otel())
-                                    .key("Digitiser Events List");
-
-                                match producer.send_result(future_record) {
-                                    Ok(future) => {
-                                        kafka_producer_thread_set.spawn(async move {
-                                            match future.await {
-                                                Ok(_) => {
-                                                    trace!("Published event message");
-                                                    counter!(MESSAGES_PROCESSED).increment(1);
-                                                }
-                                                Err(e) => {
-                                                    error!("{:?}", e);
-                                                    counter!(
-                                                        FAILURES,
-                                                        &[failures::get_label(
-                                                            FailureKind::KafkaPublishFailed
-                                                        )]
-                                                    )
-                                                    .increment(1);
-                                                }
-                                            }
-                                        });
-                                    }
-                                    Err(e) => error!("Failed to enqueue message: {:?}", e),
-                                }
-
-                                fbb.reset();
-                            }
-                            Err(e) => {
-                                warn!("Failed to parse message: {}", e);
-                                counter!(
-                                    FAILURES,
-                                    &[failures::get_label(FailureKind::UnableToDecodeMessage)]
-                                )
-                                .increment(1);
-                            }
-                        }
-                    } else {
-                        warn!("Unexpected message type on topic \"{}\"", m.topic());
-                        counter!(
-                            MESSAGES_RECEIVED,
-                            &[messages_received::get_label(MessageKind::Unexpected)]
-                        )
-                        .increment(1);
-                    }
-                }
->>>>>>> d9869aff
                 consumer.commit_message(&m, CommitMode::Async).unwrap();
             }
             Err(e) => warn!("Kafka error: {}", e),
