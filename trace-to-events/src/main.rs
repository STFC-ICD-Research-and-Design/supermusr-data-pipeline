mod metrics;
mod parameters;
mod processing;
mod pulse_detection;

use clap::Parser;
use kagiyama::{AlwaysReady, Watcher};
use parameters::{DetectorSettings, Mode, Polarity};
use rdkafka::{
    consumer::{stream_consumer::StreamConsumer, CommitMode, Consumer},
    message::Message,
    producer::{FutureProducer, FutureRecord},
};
use std::{net::SocketAddr, path::PathBuf};
use supermusr_common::{
    conditional_init_tracer,
    tracer::{FutureRecordTracerExt, OptionalHeaderTracerExt, OtelTracer},
    Intensity,
};
use supermusr_streaming_types::{
    dat2_digitizer_analog_trace_v2_generated::{
        digitizer_analog_trace_message_buffer_has_identifier,
        root_as_digitizer_analog_trace_message,
    },
    flatbuffers::FlatBufferBuilder,
};
use tracing::{debug, error, metadata::LevelFilter, trace, trace_span, warn};

#[derive(Debug, Parser)]
#[clap(author, version, about)]
struct Cli {
    #[clap(long)]
    broker: String,

    #[clap(long)]
    username: Option<String>,

    #[clap(long)]
    password: Option<String>,

    #[clap(long = "group")]
    consumer_group: String,

    #[clap(long)]
    trace_topic: String,

    #[clap(long)]
    event_topic: String,

    /// Determines whether events should register as positive or negative intensity
    #[clap(long)]
    polarity: Polarity,

    /// Value of the intensity baseline
    #[clap(long, default_value = "0")]
    baseline: Intensity,

    #[clap(long, env, default_value = "127.0.0.1:9090")]
    observability_address: SocketAddr,

    /// If set, the trace and event lists are saved here
    #[clap(long)]
    save_file: Option<PathBuf>,

    /// If set, then open-telemetry data is sent to the URL specified, otherwise the standard tracing subscriber is used
    #[clap(long)]
    otel_endpoint: Option<String>,

    #[command(subcommand)]
    pub(crate) mode: Mode,
}

#[tokio::main]
async fn main() {
    let args = Cli::parse();

<<<<<<< HEAD
    let _tracer = conditional_init_tracer!(
        args.otel_endpoint.as_deref(),
        "Event Formation",
        LevelFilter::TRACE
    );
=======
    let tracer = conditional_init_tracer!(args.otel_endpoint.as_deref(), LevelFilter::TRACE);
>>>>>>> 76718461

    let mut watcher = Watcher::<AlwaysReady>::default();
    metrics::register(&watcher);
    watcher.start_server(args.observability_address).await;

    let mut client_config = supermusr_common::generate_kafka_client_config(
        &args.broker,
        &args.username,
        &args.password,
    );

    let producer: FutureProducer = client_config
        .create()
        .expect("Kafka Producer should be created");

    let consumer: StreamConsumer = client_config
        .set("group.id", &args.consumer_group)
        .set("enable.partition.eof", "false")
        .set("session.timeout.ms", "6000")
        .set("enable.auto.commit", "false")
        .create()
        .expect("Kafka Consumer should be created");

    consumer
        .subscribe(&[&args.trace_topic])
        .expect("Kafka Consumer should subscribe to trace-topic");

    loop {
        match consumer.recv().await {
            Ok(m) => {
                let span = trace_span!("Trace Source Message");
                m.headers()
<<<<<<< HEAD
                    .conditional_extract_to_span(args.otel_endpoint.is_some(), &span);
=======
                    .conditional_extract_to_span(tracer.is_some(), &span);
>>>>>>> 76718461
                let _guard = span.enter();

                debug!(
                    "key: '{:?}', topic: {}, partition: {}, offset: {}, timestamp: {:?}",
                    m.key(),
                    m.topic(),
                    m.partition(),
                    m.offset(),
                    m.timestamp()
                );

                if let Some(payload) = m.payload() {
                    if digitizer_analog_trace_message_buffer_has_identifier(payload) {
                        metrics::MESSAGES_RECEIVED
                            .get_or_create(&metrics::MessagesReceivedLabels::new(
                                metrics::MessageKind::Trace,
                            ))
                            .inc();
                        match root_as_digitizer_analog_trace_message(payload) {
                            Ok(thing) => {
                                let mut fbb = FlatBufferBuilder::new();
                                processing::process(
                                    &mut fbb,
                                    &thing,
                                    &DetectorSettings {
                                        polarity: &args.polarity,
                                        baseline: args.baseline,
                                        mode: &args.mode,
                                    },
                                    args.save_file.as_deref(),
                                );

                                let future_record = FutureRecord::to(&args.event_topic)
                                    .payload(fbb.finished_data())
<<<<<<< HEAD
                                    .conditional_inject_current_span_into_headers(
                                        args.otel_endpoint.is_some(),
                                    )
=======
                                    .conditional_inject_current_span_into_headers(tracer.is_some())
>>>>>>> 76718461
                                    .key("Digitiser Events List");

                                let future =
                                    producer.send_result(future_record).expect("Producer sends");

                                match future.await {
                                    Ok(_) => {
                                        trace!("Published event message");
                                        metrics::MESSAGES_PROCESSED.inc();
                                    }
                                    Err(e) => {
                                        error!("{:?}", e);
                                        metrics::FAILURES
                                            .get_or_create(&metrics::FailureLabels::new(
                                                metrics::FailureKind::KafkaPublishFailed,
                                            ))
                                            .inc();
                                    }
                                }
                                fbb.reset();
                            }
                            Err(e) => {
                                warn!("Failed to parse message: {}", e);
                                metrics::FAILURES
                                    .get_or_create(&metrics::FailureLabels::new(
                                        metrics::FailureKind::UnableToDecodeMessage,
                                    ))
                                    .inc();
                            }
                        }
                    } else {
                        warn!("Unexpected message type on topic \"{}\"", m.topic());
                        metrics::MESSAGES_RECEIVED
                            .get_or_create(&metrics::MessagesReceivedLabels::new(
                                metrics::MessageKind::Unknown,
                            ))
                            .inc();
                    }
                }
                consumer.commit_message(&m, CommitMode::Async).unwrap();
            }
            Err(e) => warn!("Kafka error: {}", e),
        }
    }
}<|MERGE_RESOLUTION|>--- conflicted
+++ resolved
@@ -74,15 +74,7 @@
 async fn main() {
     let args = Cli::parse();
 
-<<<<<<< HEAD
-    let _tracer = conditional_init_tracer!(
-        args.otel_endpoint.as_deref(),
-        "Event Formation",
-        LevelFilter::TRACE
-    );
-=======
     let tracer = conditional_init_tracer!(args.otel_endpoint.as_deref(), LevelFilter::TRACE);
->>>>>>> 76718461
 
     let mut watcher = Watcher::<AlwaysReady>::default();
     metrics::register(&watcher);
@@ -115,11 +107,7 @@
             Ok(m) => {
                 let span = trace_span!("Trace Source Message");
                 m.headers()
-<<<<<<< HEAD
-                    .conditional_extract_to_span(args.otel_endpoint.is_some(), &span);
-=======
                     .conditional_extract_to_span(tracer.is_some(), &span);
->>>>>>> 76718461
                 let _guard = span.enter();
 
                 debug!(
@@ -154,13 +142,7 @@
 
                                 let future_record = FutureRecord::to(&args.event_topic)
                                     .payload(fbb.finished_data())
-<<<<<<< HEAD
-                                    .conditional_inject_current_span_into_headers(
-                                        args.otel_endpoint.is_some(),
-                                    )
-=======
                                     .conditional_inject_current_span_into_headers(tracer.is_some())
->>>>>>> 76718461
                                     .key("Digitiser Events List");
 
                                 let future =
