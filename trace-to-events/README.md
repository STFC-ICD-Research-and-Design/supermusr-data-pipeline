--- conflicted
+++ resolved
@@ -10,14 +10,9 @@
 `trace-to-events [OPTIONS] --broker <BROKER> [COMMAND]`
 
 For instance:
-<<<<<<< HEAD
-```
+
+```rust
 trace-to-events --broker localhost:19092 --trace-topic Traces --event-topic Events --polarity <POLARITY> --group trace-to-events
-=======
-
-```shell
-trace-to-events --broker localhost:19092 --trace-topic Trace --event-topic Events --group trace-to-events
->>>>>>> 58e98df6
 ```
 
 The trace topic is the kafka topic that trace messages are consumed from, and event topic is the topic that event messages are produced to.
@@ -35,22 +30,17 @@
 - `AdvancedMuonDetector`:        Detects events using differential discriminators. Event lists consist of time and voltage values.
 - `help`:         Print this message or the help of the given subcommand(s)
 
-### Constant Phase Discriminator
+### Constant Phase Discriminator:
 
-<<<<<<< HEAD
-### Constant Phase Discriminator:
 `trace-to-events --broker <BROKER> constant-phase-discriminator --threshold <THRESHOLD>`
-```
+
+```rust
       --threshold <THRESHOLD>  If the detector is armed, an event is registered when the trace passes this value for the given duration
       --duration <DURATION>    The duration, in samples, that the trace must exceed the threshold for [default: 1]
       --cool-off <COOL_OFF>    After an event is registered, the detector disarms for this many samples [default: 0]
 ```
+
 Threshold is the real threshold value, duration is how long the signal should be beyond the threshold to trigger an event (should be positive), and cool_down is how long before another detection can be found (should be non-negative).
-=======
-`trace-to-events --broker <BROKER> constant-phase-discriminator --threshold-trigger <THRESHOLD_TRIGGER>`
-
-A threshold is given by a triple of the form "threshold,duration,cool_down", threshold is the real threshold value, duration is how long the signal should be beyond the threshold to trigger an event (should be positive), and cool_down is how long before another detection can be found (should be non-negative).
->>>>>>> 58e98df6
 
 ### Advanced Muon Detector
 
@@ -113,14 +103,8 @@
 ```
 
 and finally the events are assembled into pulses.
-<<<<<<< HEAD
-```
-let pulses = events.assemble(AdvancedMuonAssembler::default())
-=======
-
 ```rust
 let pulses = events.assemble(BasicMuonAssembler::default())
->>>>>>> 58e98df6
     .collect();
 ```
 
