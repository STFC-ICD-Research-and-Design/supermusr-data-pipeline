mod otel_tracer;
mod propagator;
mod tracer_engine;

pub use otel_tracer::OtelTracer;
pub use propagator::{FutureRecordTracerExt, OptionalHeaderTracerExt};
pub use tracer_engine::{TracerEngine, TracerOptions};

/// Should be called at the start of each component
/// The `conditional_` prefix used in the methods of FutureRecordTracerExt and OptionalHeaderTracerExt
/// indicate the method's first parameter is a bool, however here the first parameter is an Option<&str>
/// with the URL of the OpenTelemetry collector to be used, or None, if OpenTelemetry is not used.
#[macro_export]
macro_rules! init_tracer {
    ($options:expr) => {{
        let tracer = TracerEngine::new($options, env!("CARGO_BIN_NAME"), module_path!());
        // This is called here (in the macro) rather than as part of `TracerEngine::new`
        // to ensure the warning is emitted in the correct module.
        if tracer.use_otel() {
            if let Some(e) = tracer.get_otel_setup_error() {
                warn!("{e}");
            } else if let Err(e) = tracer.set_otel_error_handler(|e| warn!("{e}")) {
                warn!("{e}");
            }
        }
        tracer
    }};
}

/// Should be called to populate the metadata fields of a given span
/// # Arguments
/// - metadata: supermusr_streaming_types::frame_metadata::FrameMetadata
/// - span: Span
///
/// # Prerequisites
/// The span should have been created with appropriate empty fields, either by
/// ```ignore
/// fields(
///     //...
///     metadata_timestamp = tracing::field::Empty,
///     metadata_frame_number = tracing::field::Empty,
///     metadata_period_number = tracing::field::Empty,
///     metadata_veto_flags = tracing::field::Empty,
///     metadata_protons_per_pulse = tracing::field::Empty,
///     metadata_running = tracing::field::Empty,
///     //...
/// )
/// ```
/// if using the #[instrument] macro over a function, or with
/// ```ignore
///     "metadata_timestamp" = tracing::field::Empty,
///     "metadata_frame_number" = tracing::field::Empty,
///     "metadata_period_number" = tracing::field::Empty,
///     "metadata_veto_flags" = tracing::field::Empty,
///     "metadata_protons_per_pulse" = tracing::field::Empty,
///     "metadata_running" = tracing::field::Empty,
/// ```
/// if creating the span directly using `info_span!()` or similar.
#[macro_export]
macro_rules! record_metadata_fields_to_span {
    ($metadata:expr, $span:expr) => {
<<<<<<< HEAD
        $span.record(
            "metadata_timestamp",
            $metadata
                .timestamp
                .format(supermusr_common::TIMESTAMP_FORMAT)
                .to_string(),
        );
=======
        $span.record("metadata_timestamp", $metadata.timestamp.to_rfc3339());
>>>>>>> 70d5e600
        $span.record("metadata_frame_number", $metadata.frame_number);
        $span.record("metadata_period_number", $metadata.period_number);
        $span.record("metadata_veto_flags", $metadata.veto_flags);
        $span.record("metadata_protons_per_pulse", $metadata.protons_per_pulse);
        $span.record("metadata_running", $metadata.running);
    };
}<|MERGE_RESOLUTION|>--- conflicted
+++ resolved
@@ -59,17 +59,7 @@
 #[macro_export]
 macro_rules! record_metadata_fields_to_span {
     ($metadata:expr, $span:expr) => {
-<<<<<<< HEAD
-        $span.record(
-            "metadata_timestamp",
-            $metadata
-                .timestamp
-                .format(supermusr_common::TIMESTAMP_FORMAT)
-                .to_string(),
-        );
-=======
         $span.record("metadata_timestamp", $metadata.timestamp.to_rfc3339());
->>>>>>> 70d5e600
         $span.record("metadata_frame_number", $metadata.frame_number);
         $span.record("metadata_period_number", $metadata.period_number);
         $span.record("metadata_veto_flags", $metadata.veto_flags);
