--- conflicted
+++ resolved
@@ -4,6 +4,7 @@
     trace::TraceError,
 };
 use opentelemetry_otlp::WithExportConfig;
+use opentelemetry_sdk::trace::Tracer;
 use opentelemetry_sdk::trace::Tracer;
 use rdkafka::{
     message::{BorrowedHeaders, Headers, OwnedHeaders},
@@ -33,7 +34,6 @@
 /// with the URL of the OpenTelemetry collector to be used, or None, if OpenTelemetry is not used.
 #[macro_export]
 macro_rules! conditional_init_tracer {
-<<<<<<< HEAD
     ($options:expr) => {{
         let tracer = TracerEngine::new($options, env!("CARGO_BIN_NAME"), module_path!());
         // This is called here (in the macro) rather than as part of `TracerEngine::new`
@@ -166,108 +166,6 @@
     fn drop(&mut self) {
         opentelemetry::global::shutdown_tracer_provider()
     }
-=======
-    ($otel_endpoint:expr) => {
-        init_tracer!($otel_endpoint, LevelFilter::TRACE)
-    };
-    ($otel_endpoint:expr, $level: expr) => {
-        $otel_endpoint
-            .map(|otel_endpoint| {
-                let tracer = OtelTracer::new(
-                    otel_endpoint,
-                    env!("CARGO_BIN_NAME"),
-                    Some((module_path!(), $level)),
-                );
-            })
-            .or_else(|| {
-                tracing_subscriber::fmt::init();
-                None
-            });
-    };
->>>>>>> 6288568c
-}
-
-/// Create this object to initialise the Open Telemetry Tracer
-/// as well as the stdout tracer and otel_status tracer (exclusively
-/// for OpenTelemetry errors)
-pub struct OtelTracer {}
-
-impl OtelTracer {
-    fn create_otel_tracer(endpoint: &str, service_name: &str) -> Result<Tracer, TraceError> {
-        let otlp_exporter = opentelemetry_otlp::new_exporter()
-            .tonic()
-            .with_endpoint(endpoint);
-
-        let otlp_resource = opentelemetry_sdk::Resource::new(vec![opentelemetry::KeyValue::new(
-            "service.name",
-            service_name.to_owned(),
-        )]);
-        let otlp_config = opentelemetry_sdk::trace::Config::default().with_resource(otlp_resource);
-
-        opentelemetry::global::set_text_map_propagator(
-            opentelemetry_sdk::propagation::TraceContextPropagator::new(),
-        );
-
-        opentelemetry_otlp::new_pipeline()
-            .tracing()
-            .with_trace_config(otlp_config)
-            .with_exporter(otlp_exporter)
-            .install_batch(opentelemetry_sdk::runtime::Tokio)
-    }
-
-    /// Initialises an OpenTelemetry service for the crate
-    /// #Arguments
-    /// * `endpoint` - The URI where the traces are sent
-    /// * `service_name` - The name of the OpenTelemetry service to assign to the crate.
-    /// * `target` - An optional pair, the first element is the name of the crate/module, the second is the level above which spans and events with the target are filtered.
-    /// Note that is target is set, then all traces with different targets are filtered out (such as traces sent from dependencies).
-    /// If target is None then no filtering is done.
-    pub fn new(endpoint: &str, service_name: &str, target: Option<(&str, LevelFilter)>) -> Self {
-        let stdout_tracer = tracing_subscriber::fmt::layer()
-            .with_writer(std::io::stdout)
-            .pretty();
-
-        let otel_tracer = Self::create_otel_tracer(endpoint, service_name).ok();
-
-        let open_telemetry =
-            otel_tracer.map(|tracer| tracing_opentelemetry::layer().with_tracer(tracer));
-
-        if let Some((target, tracing_level)) = target {
-            let filter = filter::Targets::new()
-                .with_default(LevelFilter::OFF)
-                .with_target(target, tracing_level);
-
-            let subscriber = tracing_subscriber::Registry::default().with(
-                stdout_tracer.with_filter(filter.clone()).and_then(
-                    open_telemetry.map(|open_telemetry| open_telemetry.with_filter(filter)),
-                ),
-            );
-
-            //  This is only called once, so will never panic
-            tracing::subscriber::set_global_default(subscriber)
-                .expect("tracing::subscriber::set_global_default should only be called once");
-        } else {
-            let subscriber = tracing_subscriber::Registry::default()
-                .with(stdout_tracer.and_then(open_telemetry));
-
-            //  This is only called once, so will never panic
-            tracing::subscriber::set_global_default(subscriber)
-                .expect("tracing::subscriber::set_global_default should only be called once");
-        };
-
-        Self {}
-    }
-
-    /// Sets a span's parent to other_span
-    pub fn set_span_parent_to(span: &Span, parent_span: &Span) {
-        span.set_parent(parent_span.context());
-    }
-}
-
-impl Drop for OtelTracer {
-    fn drop(&mut self) {
-        opentelemetry::global::shutdown_tracer_provider()
-    }
 }
 
 /// May be used when the component produces messages.
