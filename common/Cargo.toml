[package]
name = "common"
version.workspace = true
license.workspace = true
edition.workspace = true

[dependencies]
<<<<<<< HEAD
kagiyama = "0.3.0"
rdkafka = { version = "0.34.0", features = ["cmake-build", "ssl-vendored", "gssapi-vendored", "sasl"] }
=======
kagiyama.workspace = true
rdkafka.workspace = true
>>>>>>> 6b5ae52f
<|MERGE_RESOLUTION|>--- conflicted
+++ resolved
@@ -5,10 +5,5 @@
 edition.workspace = true
 
 [dependencies]
-<<<<<<< HEAD
-kagiyama = "0.3.0"
-rdkafka = { version = "0.34.0", features = ["cmake-build", "ssl-vendored", "gssapi-vendored", "sasl"] }
-=======
 kagiyama.workspace = true
-rdkafka.workspace = true
->>>>>>> 6b5ae52f
+rdkafka.workspace = true